--- conflicted
+++ resolved
@@ -710,38 +710,6 @@
                           const UA_NodeId referenceTypeId, UA_Boolean isForward,
                           const UA_ExpandedNodeId targetNodeId, UA_Boolean deleteBidirectional);
 
-<<<<<<< HEAD
-/**
- * Browsing
- * -------- */
-UA_BrowseResult UA_EXPORT
-UA_Server_browse(UA_Server *server, UA_UInt32 maxrefs, const UA_BrowseDescription *descr);
-
-UA_BrowseResult UA_EXPORT
-UA_Server_browseNext(UA_Server *server, UA_Boolean releaseContinuationPoint,
-                     const UA_ByteString *continuationPoint);
-
-#ifndef HAVE_NODEITER_CALLBACK
-#define HAVE_NODEITER_CALLBACK
-/* Iterate over all nodes referenced by parentNodeId by calling the callback
- * function for each child node (in ifdef because GCC/CLANG handle include order
- * differently) */
-typedef UA_StatusCode (*UA_NodeIteratorCallback)(UA_NodeId childId, UA_Boolean isInverse,
-                                                 UA_NodeId referenceTypeId, void *handle);
-#endif
-
-UA_StatusCode UA_EXPORT
-UA_Server_forEachChildNodeCall(UA_Server *server, UA_NodeId parentNodeId,
-                               UA_NodeIteratorCallback callback, void *handle);
-
-/**
- * Method Call
- * ----------- */
-#ifdef UA_ENABLE_METHODCALLS
-UA_CallMethodResult UA_EXPORT
-UA_Server_call(UA_Server *server, const UA_CallMethodRequest *request);
-#endif
-
 /**
  * Add Application
  * ^^^^^^^^^^^^^^^
@@ -759,8 +727,6 @@
 typedef struct UA_Endpoint UA_Endpoint;
 typedef struct UA_Application UA_Application;
 
-=======
->>>>>>> 0a28a5f5
 #ifdef __cplusplus
 }
 #endif
