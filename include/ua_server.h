 /*
 * Copyright (C) 2014 the contributors as stated in the AUTHORS file
 *
 * This file is part of open62541. open62541 is free software: you can
 * redistribute it and/or modify it under the terms of the GNU Lesser General
 * Public License, version 3 (as published by the Free Software Foundation) with
 * a static linking exception as stated in the LICENSE file provided with
 * open62541.
 *
 * open62541 is distributed in the hope that it will be useful, but WITHOUT ANY
 * WARRANTY; without even the implied warranty of MERCHANTABILITY or FITNESS FOR
 * A PARTICULAR PURPOSE. See the GNU Lesser General Public License for more
 * details.
 */

#ifndef UA_SERVER_H_
#define UA_SERVER_H_

#ifdef __cplusplus
extern "C" {
#endif

#include "ua_config.h"
#include "ua_types.h"
#include "ua_types_generated.h"
#include "ua_nodeids.h"
#include "ua_log.h"
#include "ua_job.h"
#include "ua_connection.h"

/**
 * @defgroup server Server
 *
 * @{
 */

typedef struct UA_ServerConfig {
    UA_Boolean  Login_enableAnonymous;

    UA_Boolean  Login_enableUsernamePassword;
    char**      Login_usernames;
    char**      Login_passwords;
    UA_UInt32   Login_loginsCount;

    char*       Application_applicationURI;
    char*       Application_applicationName;
} UA_ServerConfig;

extern UA_EXPORT const UA_ServerConfig UA_ServerConfig_standard;

UA_Server UA_EXPORT * UA_Server_new(UA_ServerConfig config);
void UA_EXPORT UA_Server_setServerCertificate(UA_Server *server, UA_ByteString certificate);
void UA_EXPORT UA_Server_delete(UA_Server *server);

/** Sets the logger used by the server */
void UA_EXPORT UA_Server_setLogger(UA_Server *server, UA_Logger logger);
UA_Logger UA_EXPORT UA_Server_getLogger(UA_Server *server);

/**
 * Runs the main loop of the server. In each iteration, this calls into the networklayers to see if
 * jobs have arrived and checks if repeated jobs need to be triggered.
 *
 * @param server The server object
 *
 * @param nThreads The number of worker threads. Is ignored if MULTITHREADING is not activated.
 *
 * @param running Points to a boolean value on the heap. When running is set to false, the worker
 * threads and the main loop close and the server is shut down.
 *
 * @return Indicates whether the server shut down cleanly
 *
 */
UA_StatusCode UA_EXPORT UA_Server_run(UA_Server *server, UA_UInt16 nThreads, UA_Boolean *running);

/* The prologue part of UA_Server_run (no need to use if you call UA_Server_run) */
UA_StatusCode UA_EXPORT UA_Server_run_startup(UA_Server *server, UA_UInt16 nThreads, UA_Boolean *running);
/* The epilogue part of UA_Server_run (no need to use if you call UA_Server_run) */
UA_StatusCode UA_EXPORT UA_Server_run_shutdown(UA_Server *server, UA_UInt16 nThreads);
/* One iteration of UA_Server_run (no need to use if you call UA_Server_run) */
UA_StatusCode UA_EXPORT UA_Server_run_mainloop(UA_Server *server, UA_Boolean *running);

/**
 * Datasources are the interface to local data providers. It is expected that
 * the read and release callbacks are implemented. The write callback can be set
 * to null.
 */
typedef struct {
    void *handle; ///> A custom pointer to reuse the same datasource functions for multiple sources

    /**
     * Copies the data from the source into the provided value.
     *
     * @param handle An optional pointer to user-defined data for the specific data source
     * @param nodeid Id of the read node
     * @param includeSourceTimeStamp If true, then the datasource is expected to set the source
     *        timestamp in the returned value
     * @param range If not null, then the datasource shall return only a selection of the (nonscalar)
     *        data. Set UA_STATUSCODE_BADINDEXRANGEINVALID in the value if this does not apply.
     * @param value The (non-null) DataValue that is returned to the client. The data source sets the
     *        read data, the result status and optionally a sourcetimestamp.
     * @return Returns a status code for logging. Error codes intended for the original caller are set
     *         in the value. If an error is returned, then no releasing of the value is done.
     */
    UA_StatusCode (*read)(void *handle, const UA_NodeId nodeid, UA_Boolean includeSourceTimeStamp,
                          const UA_NumericRange *range, UA_DataValue *value);

    /**
     * Write into a data source. The write member of UA_DataSource can be empty if the operation
     * is unsupported.
     *
     * @param handle An optional pointer to user-defined data for the specific data source
     * @param nodeid Id of the node being written to
     * @param data The data to be written into the data source
     * @param range An optional data range. If the data source is scalar or does not support writing
     *        of ranges, then an error code is returned.
     * @return Returns a status code that is returned to the user
     */
    UA_StatusCode (*write)(void *handle, const UA_NodeId nodeid, const UA_Variant *data, const UA_NumericRange *range);
} UA_DataSource;

/* Value Callbacks can be attach to value and value type nodes. If not-null, they are called before
   reading and after writing respectively */
typedef struct {
    void *handle;
    void (*onRead)(void *handle, const UA_NodeId nodeid, const UA_Variant *data, const UA_NumericRange *range);
    void (*onWrite)(void *handle, const UA_NodeId nodeid, const UA_Variant *data, const UA_NumericRange *range);
} UA_ValueCallback;

/** @brief Add a new namespace to the server. Returns the index of the new namespace */
UA_UInt16 UA_EXPORT UA_Server_addNamespace(UA_Server *server, const char* name);

/** Add a reference to the server's address space */
UA_StatusCode UA_EXPORT UA_Server_addReference(UA_Server *server, const UA_NodeId sourceId,
                                               const UA_NodeId refTypeId, const UA_ExpandedNodeId targetId);

/** Deletes a node from the nodestore.
 *
 * @param server The server object
 * @param nodeId ID of the node to be deleted
 * @return Return UA_STATUSCODE_GOOD if the node was deleted or an appropriate errorcode if the node was not found
 *         or cannot be deleted.
 */
UA_StatusCode UA_EXPORT UA_Server_deleteNode(UA_Server *server, UA_NodeId nodeId);

/** A new variable Node with a value passed in variant.
 *
 * @param server The server object
 * @param nodeId        The requested nodeId of the new node. Use the numeric id with i=0 to get a new ID from the server.
 * @param browseName    The qualified name of this node
 * @param displayName   The localized text shown when displaying the node
 * @param description   The localized human readable description
 * @param userWriteMask Bitmask defining the user write permissions
 * @param writeMask     Bitmask defining the write permissions
 * @param parentNodeId  The node under which this node exists ("parent")
 * @param referenceTypeId Reference type used by the parent to reference this node
 * @param value         A variant containing the value to be assigned to this node.
 * @param createdNodeId Pointer to a NULL pointer that will hold the copy of the nodeId on a successfull return.
 * @return Return UA_STATUSCODE_GOOD if the node was created or an appropriate error code if not.
 */
UA_StatusCode UA_EXPORT
UA_Server_addVariableNode(UA_Server *server, const UA_NodeId nodeId, const UA_QualifiedName browseName,
                          const UA_LocalizedText displayName, const UA_LocalizedText description,
						  const UA_UInt32 userWriteMask, const UA_UInt32 writeMask,
                          const UA_NodeId parentNodeId, const UA_NodeId referenceTypeId,
                          UA_Variant *value, UA_NodeId *createdNodeId);

// Missing: eventNotifier
UA_StatusCode UA_EXPORT
UA_Server_addObjectNode(UA_Server *server, const UA_NodeId nodeId, const UA_QualifiedName browseName,
                        const UA_LocalizedText displayName, const UA_LocalizedText description,
						const UA_UInt32 userWriteMask, const UA_UInt32 writeMask,
                        const UA_NodeId parentNodeId, const UA_NodeId referenceTypeId,
                        const UA_ExpandedNodeId typeDefinition, UA_NodeId *createdNodeId);

// Missing: isAbstract, symmetric
UA_StatusCode UA_EXPORT 
UA_Server_addReferenceTypeNode(UA_Server *server, const UA_NodeId nodeId, const UA_QualifiedName browseName,
                               const UA_LocalizedText displayName, const UA_LocalizedText description,
							   const UA_UInt32 userWriteMask, const UA_UInt32 writeMask,
                               const UA_NodeId parentNodeId, const UA_NodeId referenceTypeId,
                               const UA_ExpandedNodeId typeDefinition, const UA_LocalizedText inverseName,
                               UA_NodeId *createdNodeId );

UA_StatusCode UA_EXPORT
UA_Server_addObjectTypeNode(UA_Server *server, const UA_NodeId nodeId, const UA_QualifiedName browseName,
                            const UA_LocalizedText displayName, const UA_LocalizedText description,
							const UA_UInt32 userWriteMask, const UA_UInt32 writeMask,
                            const UA_NodeId parentNodeId, const UA_NodeId referenceTypeId,
                            const UA_ExpandedNodeId typeDefinition, const UA_Boolean isAbstract,
                            UA_NodeId *createdNodeId );

UA_StatusCode UA_EXPORT 
UA_Server_addVariableTypeNode(UA_Server *server, const UA_NodeId nodeId, const UA_QualifiedName browseName,
                              const UA_LocalizedText displayName, const UA_LocalizedText description,
							  const UA_UInt32 userWriteMask, const UA_UInt32 writeMask,
                              const UA_NodeId parentNodeId, const UA_NodeId referenceTypeId,
                              UA_Variant *value, const UA_Int32 valueRank, const UA_Boolean isAbstract,
                              UA_NodeId *createdNodeId);

UA_StatusCode UA_EXPORT
UA_Server_addDataTypeNode(UA_Server *server, const UA_NodeId nodeId, const UA_QualifiedName browseName,
                          const UA_LocalizedText displayName, const UA_LocalizedText description,
						  const UA_UInt32 userWriteMask, const UA_UInt32 writeMask,
                          const UA_NodeId parentNodeId, const UA_NodeId referenceTypeId,
                          const UA_ExpandedNodeId typeDefinition, const UA_Boolean isAbstract,
                          UA_NodeId *createdNodeId);


UA_StatusCode UA_EXPORT
UA_Server_addViewNode(UA_Server *server, const UA_NodeId nodeId, const UA_QualifiedName browseName,
                      const UA_LocalizedText displayName, const UA_LocalizedText description,
					  const UA_UInt32 userWriteMask, const UA_UInt32 writeMask,
                      const UA_NodeId parentNodeId, const UA_NodeId referenceTypeId,
                      const UA_ExpandedNodeId typeDefinition, UA_NodeId *createdNodeId);

UA_StatusCode UA_EXPORT
UA_Server_addDataSourceVariableNode(UA_Server *server, const UA_NodeId nodeId, const UA_QualifiedName browseName,
                                    const UA_LocalizedText displayName, const UA_LocalizedText description,
									const UA_UInt32 userWriteMask, const UA_UInt32 writeMask, const UA_NodeId parentNodeId,
                                    const UA_NodeId referenceTypeId, const UA_DataSource dataSource, UA_NodeId *createdNodeId);

UA_StatusCode UA_EXPORT
UA_Server_addMonodirectionalReference(UA_Server *server, UA_NodeId sourceNodeId,
                                      UA_ExpandedNodeId targetNodeId, UA_NodeId referenceTypeId,
                                      UA_Boolean isforward);

#ifdef ENABLE_METHODCALLS
typedef UA_StatusCode (*UA_MethodCallback)(const UA_NodeId objectId, const UA_Variant *input,
                                           UA_Variant *output, void *handle);
/** Creates a serverside method including input- and output variable descriptions
 * 
 * @param server The server object.
 * 
 * @param browseName BrowseName to be used for the new method.
 * 
 * @param nodeId Requested NodeId for the new method. If a numeric ID with i=0 is used, the server
 * will assign a random unused id.
 * 
 * @param parentNodeId Parent node containing this method. Note that an ObjectNode needs to
 * reference the method with hasProperty in order for the method to be callable.
 * 
 * @param referenceTypeId Reference type ID to be used by the parent to reference the new method.
 * 
 * @param method Userspace Method/Function of type UA_MethodCallback to be called when a client
 * invokes the method using the Call Service Set.
 * 
 * @param inputArgumentsSize Number of input arguments expected to be passed by a calling client.
 * 
 * @param inputArguments Description of input arguments expected to be passed by a calling client.
 * 
 * @param outputArgumentsSize Description of output arguments expected to be passed by a calling client.
 * 
 * @param outputArguments Description of output arguments expected to be passed by a calling client.
 * 
 * @param createdNodeId Actual nodeId of the new method node if UA_StatusCode indicates success. Can
 * be used to determine the random unique ID assigned by the server if i=0 was passed as a nodeId.
 * 
 */
UA_StatusCode UA_EXPORT
UA_Server_addMethodNode(UA_Server *server, const UA_NodeId nodeId, const UA_QualifiedName browseName,
                        UA_LocalizedText displayName, UA_LocalizedText description, const UA_NodeId parentNodeId, 
                        const UA_NodeId referenceTypeId, UA_UInt32 userWriteMask, UA_UInt32 writeMask, 
                        UA_MethodCallback method, void *handle, UA_Int32 inputArgumentsSize, const UA_Argument *inputArguments, 
                        UA_Int32 outputArgumentsSize, const UA_Argument *outputArguments,
                        UA_NodeId *createdNodeId);
#endif

#ifndef _HAVE_UA_NODEITERATORCALLBACK_D
#define _HAVE_UA_NODEITERATORCALLBACK_D
typedef UA_StatusCode (*UA_NodeIteratorCallback)(UA_NodeId childId, UA_Boolean isInverse, UA_NodeId referenceTypeId, void *handle);
#endif

/** Iterate over all nodes referenced by parentNodeId by calling the callback function for each child node
 * 
 * @param server The server object.
 *
 * @param parentNodeId The NodeId of the parent whose references are to be iterated over
 *
 * @param callback The function of type UA_NodeIteratorCallback to be called for each referenced child
 *
 * @return Upon success, UA_STATUSCODE_GOOD is returned. An error code otherwise.
 */
UA_StatusCode UA_EXPORT UA_Server_forEachChildNodeCall(UA_Server *server, UA_NodeId parentNodeId, UA_NodeIteratorCallback callback, void *handle);

/***********************/
/* Set Node Attributes */
/***********************/

/* The following node attributes cannot be changed once the node is created
   - NodeClass
   - NodeId
   - Symmetric
   
   The following attributes will eventually be managed by a userrights layer and are unsupported yet
   - WriteMask
   - UserWriteMask
   - AccessLevel
   - UserAccessLevel
   - UserExecutable

   The following attributes are currently taken from the value variant:
   - DataType
   - ValueRank
   - ArrayDimensions
   
   - Historizing is currently unsupported
  */

UA_StatusCode UA_EXPORT
UA_Server_setNodeAttribute_value(UA_Server *server, const UA_NodeId nodeId,
                                 const UA_DataType *type, const UA_Variant *value);

/* The value is moved into the node (not copied). The value variant is _inited internally. */
UA_StatusCode UA_EXPORT
<<<<<<< HEAD
UA_Server_setNodeAttribute_value_destructive(UA_Server *server, const UA_NodeId nodeId,
                                             const UA_DataType *type, UA_Variant *value);
=======
UA_Server_setAttribute_DataSource(UA_Server *server, UA_NodeId nodeId, UA_DataSource value);

/* Succeeds only if the node contains a variant value */
UA_StatusCode UA_EXPORT
UA_Server_setAttribute_valueCallback(UA_Server *server, UA_NodeId nodeId, UA_ValueCallback callback);
>>>>>>> 29e69d98

UA_StatusCode UA_EXPORT
UA_Server_setNodeAttribute_value_dataSource(UA_Server *server, UA_NodeId nodeId, UA_DataSource dataSource);

/* Don't use this function. There are typed versions with no additional overhead. */
UA_StatusCode UA_EXPORT
UA_Server_setNodeAttribute(UA_Server *server, const UA_NodeId nodeId, const UA_AttributeId attributeId,
                           const UA_DataType *type, const void *value);

static UA_INLINE UA_StatusCode
UA_Server_setNodeAttribute_browseName(UA_Server *server, const UA_NodeId nodeId, const UA_QualifiedName *browseName) {
    return UA_Server_setNodeAttribute(server, nodeId, UA_ATTRIBUTEID_BROWSENAME, &UA_TYPES[UA_TYPES_QUALIFIEDNAME], browseName); }

static UA_INLINE UA_StatusCode
UA_Server_setNodeAttribute_displayName(UA_Server *server, const UA_NodeId nodeId, const UA_LocalizedText *displayName) {
    return UA_Server_setNodeAttribute(server, nodeId, UA_ATTRIBUTEID_DISPLAYNAME, &UA_TYPES[UA_TYPES_LOCALIZEDTEXT], displayName); }

static UA_INLINE UA_StatusCode
UA_Server_setNodeAttribute_description(UA_Server *server, const UA_NodeId nodeId, const UA_LocalizedText *description) {
    return UA_Server_setNodeAttribute(server, nodeId, UA_ATTRIBUTEID_DESCRIPTION, &UA_TYPES[UA_TYPES_LOCALIZEDTEXT], description); }

static UA_INLINE UA_StatusCode
UA_Server_setNodeAttribute_isAbstract(UA_Server *server, const UA_NodeId nodeId, const UA_Boolean *isAbstract) {
    return UA_Server_setNodeAttribute(server, nodeId, UA_ATTRIBUTEID_ISABSTRACT, &UA_TYPES[UA_TYPES_BOOLEAN], isAbstract); }

static UA_INLINE UA_StatusCode
UA_Server_setNodeAttribute_inverseName(UA_Server *server, const UA_NodeId nodeId, const UA_LocalizedText *inverseName) {
    return UA_Server_setNodeAttribute(server, nodeId, UA_ATTRIBUTEID_INVERSENAME, &UA_TYPES[UA_TYPES_LOCALIZEDTEXT], inverseName); }

static UA_INLINE UA_StatusCode
UA_Server_setNodeAttribute_containtsNoLoops(UA_Server *server, const UA_NodeId nodeId, const UA_Boolean *containsNoLoops) {
    return UA_Server_setNodeAttribute(server, nodeId, UA_ATTRIBUTEID_CONTAINSNOLOOPS, &UA_TYPES[UA_TYPES_BOOLEAN], containsNoLoops); }

static UA_INLINE UA_StatusCode
UA_Server_setNodeAttribute_eventNotifier(UA_Server *server, const UA_NodeId nodeId, const UA_Byte *eventNotifier) {
    return UA_Server_setNodeAttribute(server, nodeId, UA_ATTRIBUTEID_EVENTNOTIFIER, &UA_TYPES[UA_TYPES_BYTE], eventNotifier); }

static UA_INLINE UA_StatusCode
UA_Server_setNodeAttribute_minimumSamplingInterval(UA_Server *server, const UA_NodeId nodeId, const UA_Double *miniumSamplingInterval) {
    return UA_Server_setNodeAttribute(server, nodeId, UA_ATTRIBUTEID_MINIMUMSAMPLINGINTERVAL, &UA_TYPES[UA_TYPES_DOUBLE], miniumSamplingInterval); }

static UA_INLINE UA_StatusCode
UA_Server_setNodeAttribute_executable(UA_Server *server, const UA_NodeId nodeId, const UA_Boolean *executable) {
    return UA_Server_setNodeAttribute(server, nodeId, UA_ATTRIBUTEID_EXECUTABLE, &UA_TYPES[UA_TYPES_BOOLEAN], executable); }

#ifdef ENABLE_METHODCALLS
UA_StatusCode UA_EXPORT
UA_Server_setNodeAttribute_method(UA_Server *server, UA_NodeId methodNodeId, UA_MethodCallback method, void *handle);
#endif

/***********************/
/* Get Node Attributes */
/***********************/

/* The following attributes cannot be read. They make no sense to read internally since the "admin"
   user always has all rights.
   - UserWriteMask
   - UserAccessLevel
   - UserExecutable
*/

/* Don't use this function. There are typed versions for every supported attribute. */
UA_StatusCode UA_EXPORT
UA_Server_getNodeAttribute(UA_Server *server, UA_NodeId nodeId, UA_AttributeId attributeId, void *v);
  
static UA_INLINE UA_StatusCode
UA_Server_getNodeAttribute_nodeId(UA_Server *server, UA_NodeId nodeId, UA_NodeId *outNodeId) {
    return UA_Server_getNodeAttribute(server, nodeId, UA_ATTRIBUTEID_NODEID, outNodeId); }

static UA_INLINE UA_StatusCode
UA_Server_getNodeAttribute_nodeClass(UA_Server *server, UA_NodeId nodeId, UA_NodeClass *outNodeClass) {
    return UA_Server_getNodeAttribute(server, nodeId, UA_ATTRIBUTEID_NODECLASS, outNodeClass); }

static UA_INLINE UA_StatusCode
UA_Server_getNodeAttribute_browseName(UA_Server *server, UA_NodeId nodeId, UA_QualifiedName *outBrowseName) {
    return UA_Server_getNodeAttribute(server, nodeId, UA_ATTRIBUTEID_BROWSENAME, outBrowseName); }

static UA_INLINE UA_StatusCode
UA_Server_getNodeAttribute_displayName(UA_Server *server, UA_NodeId nodeId, UA_LocalizedText *outDisplayName) {
    return UA_Server_getNodeAttribute(server, nodeId, UA_ATTRIBUTEID_DISPLAYNAME, outDisplayName); }

static UA_INLINE UA_StatusCode
UA_Server_getNodeAttribute_description(UA_Server *server, UA_NodeId nodeId, UA_LocalizedText *outDescription) {
    return UA_Server_getNodeAttribute(server, nodeId, UA_ATTRIBUTEID_DESCRIPTION, outDescription); }

static UA_INLINE UA_StatusCode
UA_Server_getNodeAttribute_writeMask(UA_Server *server, UA_NodeId nodeId, UA_UInt32 *outWriteMask) {
    return UA_Server_getNodeAttribute(server, nodeId, UA_ATTRIBUTEID_WRITEMASK, outWriteMask); }

static UA_INLINE UA_StatusCode
UA_Server_getNodeAttribute_isAbstract(UA_Server *server, UA_NodeId nodeId, UA_Boolean *outIsAbstract) {
    return UA_Server_getNodeAttribute(server, nodeId, UA_ATTRIBUTEID_ISABSTRACT, outIsAbstract); }

static UA_INLINE UA_StatusCode
UA_Server_getNodeAttribute_symmetric(UA_Server *server, UA_NodeId nodeId, UA_Boolean *outSymmetric) {
    return UA_Server_getNodeAttribute(server, nodeId, UA_ATTRIBUTEID_SYMMETRIC, outSymmetric); }

static UA_INLINE UA_StatusCode
UA_Server_getNodeAttribute_inverseName(UA_Server *server, UA_NodeId nodeId, UA_LocalizedText *outInverseName) {
    return UA_Server_getNodeAttribute(server, nodeId, UA_ATTRIBUTEID_INVERSENAME, outInverseName); }

static UA_INLINE UA_StatusCode
UA_Server_getNodeAttribute_containsNoLoops(UA_Server *server, UA_NodeId nodeId, UA_Boolean *outContainsNoLoops) {
    return UA_Server_getNodeAttribute(server, nodeId, UA_ATTRIBUTEID_CONTAINSNOLOOPS, outContainsNoLoops); }

static UA_INLINE UA_StatusCode
UA_Server_getNodeAttribute_eventNotifier(UA_Server *server, UA_NodeId nodeId, UA_Byte *outEventNotifier) {
    return UA_Server_getNodeAttribute(server, nodeId, UA_ATTRIBUTEID_EVENTNOTIFIER, outEventNotifier); }

static UA_INLINE UA_StatusCode
UA_Server_getNodeAttribute_value(UA_Server *server, UA_NodeId nodeId, UA_Variant *outValue) {
    return UA_Server_getNodeAttribute(server, nodeId, UA_ATTRIBUTEID_VALUE, outValue); }

UA_StatusCode UA_EXPORT
UA_Server_getNodeAttribute_value_dataSource(UA_Server *server, UA_NodeId nodeId, UA_DataSource *dataSource);

static UA_INLINE UA_StatusCode
UA_Server_getNodeAttribute_dataType(UA_Server *server, UA_NodeId nodeId, UA_Variant *outDataType) {
    return UA_Server_getNodeAttribute(server, nodeId, UA_ATTRIBUTEID_DATATYPE, outDataType); }

static UA_INLINE UA_StatusCode
UA_Server_getNodeAttribute_valueRank(UA_Server *server, UA_NodeId nodeId, UA_Int32 *outValueRank) {
    return UA_Server_getNodeAttribute(server, nodeId, UA_ATTRIBUTEID_VALUERANK, outValueRank); }

static UA_INLINE UA_StatusCode
UA_Server_getNodeAttribute_arrayDimensions(UA_Server *server, UA_NodeId nodeId, UA_Int32 *outArrayDimensions) {
    return UA_Server_getNodeAttribute(server, nodeId, UA_ATTRIBUTEID_ARRAYDIMENSIONS, outArrayDimensions); }

static UA_INLINE UA_StatusCode
UA_Server_getNodeAttribute_accessLevel(UA_Server *server, UA_NodeId nodeId, UA_UInt32 *outAccessLevel) {
    return UA_Server_getNodeAttribute(server, nodeId, UA_ATTRIBUTEID_ACCESSLEVEL, outAccessLevel); }

static UA_INLINE UA_StatusCode
UA_Server_getNodeAttribute_minimumSamplingInterval(UA_Server *server, UA_NodeId nodeId, UA_Double *outMinimumSamplingInterval) {
    return UA_Server_getNodeAttribute(server, nodeId, UA_ATTRIBUTEID_MINIMUMSAMPLINGINTERVAL, outMinimumSamplingInterval); }

static UA_INLINE UA_StatusCode
UA_Server_getNodeAttribute_historizing(UA_Server *server, UA_NodeId nodeId, UA_Double *outHistorizing) {
    return UA_Server_getNodeAttribute(server, nodeId, UA_ATTRIBUTEID_HISTORIZING, outHistorizing); }

static UA_INLINE UA_StatusCode
UA_Server_getNodeAttribute_executable(UA_Server *server, UA_NodeId nodeId, UA_Boolean *outExecutable) {
    return UA_Server_getNodeAttribute(server, nodeId, UA_ATTRIBUTEID_EXECUTABLE, outExecutable); }

#ifdef ENABLE_METHODCALLS
UA_StatusCode UA_EXPORT
UA_Server_getNodeAttribute_method(UA_Server *server, UA_NodeId methodNodeId, UA_MethodCallback *method);
#endif

/**
 * @param server The server object.
 *
 * @param job Pointer to the job that shall be added. The pointer is not freed but copied to an
 *        internal representation.
 *
 * @param interval The job shall be repeatedly executed with the given interval (in ms). The
 *        interval must be larger than 5ms. The first execution occurs at now() + interval at the
 *        latest.
 *
 * @param jobId Set to the guid of the repeated job. This can be used to cancel the job later on. If
 *        the pointer is null, the guid is not set.
 *
 * @return Upon success, UA_STATUSCODE_GOOD is returned. An error code otherwise.
 */
UA_StatusCode UA_EXPORT UA_Server_addRepeatedJob(UA_Server *server, UA_Job job, UA_UInt32 interval,
                                                 UA_Guid *jobId);

/**
 * Remove repeated job. The entry will be removed asynchronously during the next iteration of the
 * server main loop.
 *
 * @param server The server object.
 *
 * @param jobId The id of the job that shall be removed.
 *
 * @return Upon sucess, UA_STATUSCODE_GOOD is returned. An error code otherwise.
 */
UA_StatusCode UA_EXPORT UA_Server_removeRepeatedJob(UA_Server *server, UA_Guid jobId);

/**
 * Interface to the binary network layers. This structure is returned from the
 * function that initializes the network layer. The layer is already bound to a
 * specific port and listening. The functions in the structure are never called
 * in parallel but only sequentially from the server's main loop. So the network
 * layer does not need to be thread-safe.
 */
typedef struct UA_ServerNetworkLayer {
    UA_String discoveryUrl;
    UA_Logger logger; ///< Set during _start

    /**
     * Starts listening on the the networklayer.
     *
     * @param nl The network layer
     * @param logger The logger
     * @return Returns UA_STATUSCODE_GOOD or an error code.
     */
    UA_StatusCode (*start)(struct UA_ServerNetworkLayer *nl, UA_Logger logger);
    
    /**
     * Gets called from the main server loop and returns the jobs (accumulated messages and close
     * events) for dispatch.
     *
     * @param nl The network layer
     * @param jobs When the returned integer is >0, *jobs points to an array of UA_Job of the
     * returned size.
     * @param timeout The timeout during which an event must arrive in microseconds
     * @return The size of the jobs array. If the result is negative, an error has occurred.
     */
    size_t (*getJobs)(struct UA_ServerNetworkLayer *nl, UA_Job **jobs, UA_UInt16 timeout);

    /**
     * Closes the network connection and returns all the jobs that need to be finished before the
     * network layer can be safely deleted.
     *
     * @param nl The network layer
     * @param jobs When the returned integer is >0, jobs points to an array of UA_Job of the
     * returned size.
     * @return The size of the jobs array. If the result is negative, an error has occurred.
     */
    size_t (*stop)(struct UA_ServerNetworkLayer *nl, UA_Job **jobs);

    /** Deletes the network layer. Call only after a successful shutdown. */
    void (*deleteMembers)(struct UA_ServerNetworkLayer *nl);
} UA_ServerNetworkLayer;

/**
 * Adds a network layer to the server. The network layer is destroyed together
 * with the server. Do not use it after adding it as it might be moved around on
 * the heap.
 */
void UA_EXPORT UA_Server_addNetworkLayer(UA_Server *server, UA_ServerNetworkLayer *networkLayer);

/** @} */

#ifndef __cplusplus /* the external nodestore does not work with c++ so far */

/**
 * @ingroup nodestore
 *
 * @defgroup external_nodestore External Nodestore
 *
 * @brief An external application that manages its own data and data model
 *
 * To plug in outside data sources, one can use
 *
 * - VariableNodes with a data source (functions that are called for read and write access)
 * - An external nodestore that is mapped to specific namespaces
 *
 * If no external nodestore is defined for a nodeid, it is always looked up in
 * the "local" nodestore of open62541. Namespace Zero is always in the local
 * nodestore.
 *
 * @{
 */

typedef UA_Int32 (*UA_ExternalNodeStore_addNodes)
(void *ensHandle, const UA_RequestHeader *requestHeader, UA_AddNodesItem *nodesToAdd, UA_UInt32 *indices,
 UA_UInt32 indicesSize, UA_AddNodesResult* addNodesResults, UA_DiagnosticInfo *diagnosticInfos);

typedef UA_Int32 (*UA_ExternalNodeStore_addReferences)
(void *ensHandle, const UA_RequestHeader *requestHeader, UA_AddReferencesItem* referencesToAdd,
 UA_UInt32 *indices,UA_UInt32 indicesSize, UA_StatusCode *addReferencesResults,
 UA_DiagnosticInfo *diagnosticInfos);

typedef UA_Int32 (*UA_ExternalNodeStore_deleteNodes)
(void *ensHandle, const UA_RequestHeader *requestHeader, UA_DeleteNodesItem *nodesToDelete, UA_UInt32 *indices,
 UA_UInt32 indicesSize, UA_StatusCode *deleteNodesResults, UA_DiagnosticInfo *diagnosticInfos);

typedef UA_Int32 (*UA_ExternalNodeStore_deleteReferences)
(void *ensHandle, const UA_RequestHeader *requestHeader, UA_DeleteReferencesItem *referenceToDelete,
 UA_UInt32 *indices, UA_UInt32 indicesSize, UA_StatusCode deleteReferencesresults,
 UA_DiagnosticInfo *diagnosticInfos);

typedef UA_Int32 (*UA_ExternalNodeStore_readNodes)
(void *ensHandle, const UA_RequestHeader *requestHeader, UA_ReadValueId *readValueIds, UA_UInt32 *indices,
 UA_UInt32 indicesSize,UA_DataValue *readNodesResults, UA_Boolean timeStampToReturn,
 UA_DiagnosticInfo *diagnosticInfos);

typedef UA_Int32 (*UA_ExternalNodeStore_writeNodes)
(void *ensHandle, const UA_RequestHeader *requestHeader, UA_WriteValue *writeValues, UA_UInt32 *indices,
 UA_UInt32 indicesSize, UA_StatusCode *writeNodesResults, UA_DiagnosticInfo *diagnosticInfo);

typedef UA_Int32 (*UA_ExternalNodeStore_browseNodes)
(void *ensHandle, const UA_RequestHeader *requestHeader, UA_BrowseDescription *browseDescriptions,
 UA_UInt32 *indices, UA_UInt32 indicesSize, UA_UInt32 requestedMaxReferencesPerNode,
 UA_BrowseResult *browseResults, UA_DiagnosticInfo *diagnosticInfos);

typedef UA_Int32 (*UA_ExternalNodeStore_translateBrowsePathsToNodeIds)
(void *ensHandle, const UA_RequestHeader *requestHeader, UA_BrowsePath *browsePath, UA_UInt32 *indices,
 UA_UInt32 indicesSize, UA_BrowsePathResult *browsePathResults, UA_DiagnosticInfo *diagnosticInfos);

typedef UA_Int32 (*UA_ExternalNodeStore_delete)(void *ensHandle);

typedef struct UA_ExternalNodeStore {
    void *ensHandle;
	UA_ExternalNodeStore_addNodes addNodes;
	UA_ExternalNodeStore_deleteNodes deleteNodes;
	UA_ExternalNodeStore_writeNodes writeNodes;
	UA_ExternalNodeStore_readNodes readNodes;
	UA_ExternalNodeStore_browseNodes browseNodes;
	UA_ExternalNodeStore_translateBrowsePathsToNodeIds translateBrowsePathsToNodeIds;
	UA_ExternalNodeStore_addReferences addReferences;
	UA_ExternalNodeStore_deleteReferences deleteReferences;
	UA_ExternalNodeStore_delete destroy;
} UA_ExternalNodeStore;

#ifdef UA_EXTERNAL_NAMESPACES
UA_StatusCode UA_EXPORT
UA_Server_addExternalNamespace(UA_Server *server, UA_UInt16 namespaceIndex, const UA_String *url, UA_ExternalNodeStore *nodeStore);
#endif /* UA_EXTERNAL_NAMESPACES*/
/** @} */

#endif /* external nodestore */

#ifndef _HAVE_UA_INSTANTIONCALLBACK_D
#define _HAVE_UA_INSTANTIONCALLBACK_D
typedef UA_StatusCode (*UA_InstantiationCallback)(UA_NodeId objectId, UA_NodeId definitionId, void *handle);
#endif

typedef struct arrayOfNodeIds_s {
  UA_Int32  size;
  UA_NodeId *ids;
} arrayOfNodeIds;

UA_StatusCode UA_EXPORT
UA_Server_appendInstanceOfSupertype(UA_Server *server, UA_NodeId nodeId, UA_NodeId appendToNodeId, 
                                    arrayOfNodeIds *subtypeRefs, arrayOfNodeIds *componentRefs, 
                                    UA_InstantiationCallback callback, arrayOfNodeIds *instantiatedTypes, 
                                    void *handle);

void UA_EXPORT
UA_Server_addInstanceOf_instatiateChildNode(UA_Server *server, 
                                                 arrayOfNodeIds *subtypeRefs, arrayOfNodeIds *componentRefs, arrayOfNodeIds *typedefRefs,
                                                 UA_NodeId objectRoot, UA_InstantiationCallback callback, void *typeDefNode,
                                                 UA_Boolean instantiateObjects, arrayOfNodeIds *instantiatedTypes, void *handle);
                                                 
UA_StatusCode UA_EXPORT
UA_Server_addInstanceOf(UA_Server *server, UA_NodeId nodeId, const UA_QualifiedName browseName,
                        UA_LocalizedText displayName, UA_LocalizedText description, const UA_NodeId parentNodeId, 
                        const UA_NodeId referenceTypeId, UA_UInt32 userWriteMask, UA_UInt32 writeMask, 
                        const UA_ExpandedNodeId typeDefinition, UA_InstantiationCallback callback, void *handle, 
                        UA_NodeId *createdNodeId);

#ifdef __cplusplus
} // extern "C"
#endif

#endif /* UA_SERVER_H_ */<|MERGE_RESOLUTION|>--- conflicted
+++ resolved
@@ -312,16 +312,12 @@
 
 /* The value is moved into the node (not copied). The value variant is _inited internally. */
 UA_StatusCode UA_EXPORT
-<<<<<<< HEAD
 UA_Server_setNodeAttribute_value_destructive(UA_Server *server, const UA_NodeId nodeId,
                                              const UA_DataType *type, UA_Variant *value);
-=======
-UA_Server_setAttribute_DataSource(UA_Server *server, UA_NodeId nodeId, UA_DataSource value);
 
 /* Succeeds only if the node contains a variant value */
 UA_StatusCode UA_EXPORT
-UA_Server_setAttribute_valueCallback(UA_Server *server, UA_NodeId nodeId, UA_ValueCallback callback);
->>>>>>> 29e69d98
+UA_Server_setAttribute_value_callback(UA_Server *server, UA_NodeId nodeId, UA_ValueCallback callback);
 
 UA_StatusCode UA_EXPORT
 UA_Server_setNodeAttribute_value_dataSource(UA_Server *server, UA_NodeId nodeId, UA_DataSource dataSource);
