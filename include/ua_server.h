 /*
 * Copyright (C) 2014 the contributors as stated in the AUTHORS file
 *
 * This file is part of open62541. open62541 is free software: you can
 * redistribute it and/or modify it under the terms of the GNU Lesser General
 * Public License, version 3 (as published by the Free Software Foundation) with
 * a static linking exception as stated in the LICENSE file provided with
 * open62541.
 *
 * open62541 is distributed in the hope that it will be useful, but WITHOUT ANY
 * WARRANTY; without even the implied warranty of MERCHANTABILITY or FITNESS FOR
 * A PARTICULAR PURPOSE. See the GNU Lesser General Public License for more
 * details.
 */

#ifndef UA_SERVER_H_
#define UA_SERVER_H_

#ifdef __cplusplus
extern "C" {
#endif

#include "ua_config.h"
#include "ua_types.h"
#include "ua_types_generated.h"
#include "ua_nodeids.h"
#include "ua_log.h"
#include "ua_job.h"
#include "ua_connection.h"

/*********************************/
/* Initialize and run the server */
/*********************************/

typedef struct UA_ServerConfig {
    UA_Boolean  Login_enableAnonymous;

    UA_Boolean  Login_enableUsernamePassword;
    char**      Login_usernames;
    char**      Login_passwords;
    UA_UInt32   Login_loginsCount;

    char*       Application_applicationURI;
    char*       Application_applicationName;
} UA_ServerConfig;

extern UA_EXPORT const UA_ServerConfig UA_ServerConfig_standard;

UA_Server UA_EXPORT * UA_Server_new(UA_ServerConfig config);
void UA_EXPORT UA_Server_setServerCertificate(UA_Server *server, UA_ByteString certificate);
void UA_EXPORT UA_Server_delete(UA_Server *server);

/** Sets the logger used by the server */
void UA_EXPORT UA_Server_setLogger(UA_Server *server, UA_Logger logger);

/**
 * Runs the main loop of the server. In each iteration, this calls into the networklayers to see if
 * jobs have arrived and checks if repeated jobs need to be triggered.
 *
 * @param server The server object
 * @param nThreads The number of worker threads. Is ignored if MULTITHREADING is not activated.
 * @param running Points to a boolean value on the heap. When running is set to false, the worker
 *        threads and the main loop close and the server is shut down.
 * @return Indicates whether the server shut down cleanly
 */
UA_StatusCode UA_EXPORT UA_Server_run(UA_Server *server, UA_UInt16 nThreads, UA_Boolean *running);

/** The prologue part of UA_Server_run (no need to use if you call UA_Server_run) */
UA_StatusCode UA_EXPORT UA_Server_run_startup(UA_Server *server, UA_UInt16 nThreads, UA_Boolean *running);

/** The epilogue part of UA_Server_run (no need to use if you call UA_Server_run) */
UA_StatusCode UA_EXPORT UA_Server_run_shutdown(UA_Server *server, UA_UInt16 nThreads);

/** One iteration of UA_Server_run (no need to use if you call UA_Server_run) */
UA_StatusCode UA_EXPORT UA_Server_run_mainloop(UA_Server *server, UA_Boolean *running);

/**
 * @param server The server object.
 * @param job The job that shall be added.
 * @param interval The job shall be repeatedly executed with the given interval (in ms). The
 *        interval must be larger than 5ms. The first execution occurs at now() + interval at the
 *        latest.
 * @param jobId Set to the guid of the repeated job. This can be used to cancel the job later on. If
 *        the pointer is null, the guid is not set.
 * @return Upon success, UA_STATUSCODE_GOOD is returned. An error code otherwise.
 */
UA_StatusCode UA_EXPORT UA_Server_addRepeatedJob(UA_Server *server, UA_Job job,
                                                 UA_UInt32 interval, UA_Guid *jobId);

/**
 * Remove repeated job. The entry will be removed asynchronously during the next iteration of the
 * server main loop.
 *
 * @param server The server object.
 * @param jobId The id of the job that shall be removed.
 * @return Upon sucess, UA_STATUSCODE_GOOD is returned. An error code otherwise.
 */
UA_StatusCode UA_EXPORT UA_Server_removeRepeatedJob(UA_Server *server, UA_Guid jobId);

/**
 * Interface to the binary network layers. This structure is returned from the
 * function that initializes the network layer. The layer is already bound to a
 * specific port and listening. The functions in the structure are never called
 * in parallel but only sequentially from the server's main loop. So the network
 * layer does not need to be thread-safe.
 */
typedef struct UA_ServerNetworkLayer {
    UA_String discoveryUrl;
    UA_Logger logger; ///< Set during _start

    /**
     * Starts listening on the the networklayer.
     *
     * @param nl The network layer
     * @param logger The logger
     * @return Returns UA_STATUSCODE_GOOD or an error code.
     */
    UA_StatusCode (*start)(struct UA_ServerNetworkLayer *nl, UA_Logger logger);
    
    /**
     * Gets called from the main server loop and returns the jobs (accumulated messages and close
     * events) for dispatch.
     *
     * @param nl The network layer
     * @param jobs When the returned integer is >0, *jobs points to an array of UA_Job of the
     * returned size.
     * @param timeout The timeout during which an event must arrive in microseconds
     * @return The size of the jobs array. If the result is negative, an error has occurred.
     */
    size_t (*getJobs)(struct UA_ServerNetworkLayer *nl, UA_Job **jobs, UA_UInt16 timeout);

    /**
     * Closes the network connection and returns all the jobs that need to be finished before the
     * network layer can be safely deleted.
     *
     * @param nl The network layer
     * @param jobs When the returned integer is >0, jobs points to an array of UA_Job of the
     * returned size.
     * @return The size of the jobs array. If the result is negative, an error has occurred.
     */
    size_t (*stop)(struct UA_ServerNetworkLayer *nl, UA_Job **jobs);

    /** Deletes the network layer. Call only after a successful shutdown. */
    void (*deleteMembers)(struct UA_ServerNetworkLayer *nl);
} UA_ServerNetworkLayer;

/**
 * Adds a network layer to the server. The network layer is destroyed together
 * with the server. Do not use it after adding it as it might be moved around on
 * the heap.
 */
void UA_EXPORT UA_Server_addNetworkLayer(UA_Server *server, UA_ServerNetworkLayer *networkLayer);

/** @brief Add a new namespace to the server. Returns the index of the new namespace */
UA_UInt16 UA_EXPORT UA_Server_addNamespace(UA_Server *server, const char* name);

/***************/
/* Data Source */
/***************/

/**
 * Datasources are the interface to local data providers. It is expected that
 * the read and release callbacks are implemented. The write callback can be set
 * to null.
 */
typedef struct {
    void *handle; ///> A custom pointer to reuse the same datasource functions for multiple sources

    /**
     * Copies the data from the source into the provided value.
     *
     * @param handle An optional pointer to user-defined data for the specific data source
     * @param nodeid Id of the read node
     * @param includeSourceTimeStamp If true, then the datasource is expected to set the source
     *        timestamp in the returned value
     * @param range If not null, then the datasource shall return only a selection of the (nonscalar)
     *        data. Set UA_STATUSCODE_BADINDEXRANGEINVALID in the value if this does not apply.
     * @param value The (non-null) DataValue that is returned to the client. The data source sets the
     *        read data, the result status and optionally a sourcetimestamp.
     * @return Returns a status code for logging. Error codes intended for the original caller are set
     *         in the value. If an error is returned, then no releasing of the value is done.
     */
    UA_StatusCode (*read)(void *handle, const UA_NodeId nodeid, UA_Boolean includeSourceTimeStamp,
                          const UA_NumericRange *range, UA_DataValue *value);

    /**
     * Write into a data source. The write member of UA_DataSource can be empty if the operation
     * is unsupported.
     *
     * @param handle An optional pointer to user-defined data for the specific data source
     * @param nodeid Id of the node being written to
     * @param data The data to be written into the data source
     * @param range An optional data range. If the data source is scalar or does not support writing
     *        of ranges, then an error code is returned.
     * @return Returns a status code that is returned to the user
     */
    UA_StatusCode (*write)(void *handle, const UA_NodeId nodeid, const UA_Variant *data, const UA_NumericRange *range);
} UA_DataSource;

/* Value Callbacks can be attach to value and value type nodes. If not-null, they are called before
   reading and after writing respectively */
typedef struct {
    void *handle;
    void (*onRead)(void *handle, const UA_NodeId nodeid, const UA_Variant *data, const UA_NumericRange *range);
    void (*onWrite)(void *handle, const UA_NodeId nodeid, const UA_Variant *data, const UA_NumericRange *range);
} UA_ValueCallback;

/*******************/
/* Node Management */
/*******************/

/** Add a reference to the server's address space */
UA_StatusCode UA_EXPORT
UA_Server_addReference(UA_Server *server, const UA_NodeId sourceId, const UA_NodeId refTypeId,
                       const UA_ExpandedNodeId targetId, UA_Boolean isForward);

/* Don't use this function. There are typed versions as inline functions. */
UA_StatusCode UA_EXPORT
UA_Server_addNode(UA_Server *server, const UA_NodeClass nodeClass, const UA_NodeId requestedNewNodeId,
                  const UA_NodeId parentNodeId, const UA_NodeId referenceTypeId,
                  const UA_QualifiedName browseName, const UA_NodeId typeDefinition,
                  const UA_NodeAttributes *attr, const UA_DataType *attributeType, UA_NodeId *outNewNodeId);

static UA_INLINE UA_StatusCode
UA_Server_addVariableNode(UA_Server *server, const UA_NodeId requestedNewNodeId,
                          const UA_NodeId parentNodeId, const UA_NodeId referenceTypeId,
                          const UA_QualifiedName browseName, const UA_NodeId typeDefinition,
                          const UA_VariableAttributes attr, UA_NodeId *outNewNodeId) {
    return UA_Server_addNode(server, UA_NODECLASS_VARIABLE, requestedNewNodeId, parentNodeId,
                             referenceTypeId, browseName, typeDefinition, (const UA_NodeAttributes*)&attr,
                             &UA_TYPES[UA_TYPES_VARIABLEATTRIBUTES], outNewNodeId); }

static UA_INLINE UA_StatusCode
UA_Server_addVariableTypeNode(UA_Server *server, const UA_NodeId requestedNewNodeId,
                              const UA_NodeId parentNodeId, const UA_NodeId referenceTypeId,
                              const UA_QualifiedName browseName, const UA_VariableTypeAttributes attr,
                              UA_NodeId *outNewNodeId) {
    return UA_Server_addNode(server, UA_NODECLASS_VARIABLETYPE, requestedNewNodeId, parentNodeId,
                             referenceTypeId, browseName, UA_NODEID_NULL, (const UA_NodeAttributes*)&attr,
                             &UA_TYPES[UA_TYPES_VARIABLETYPEATTRIBUTES], outNewNodeId); }

static UA_INLINE UA_StatusCode
UA_Server_addObjectNode(UA_Server *server, const UA_NodeId requestedNewNodeId,
                        const UA_NodeId parentNodeId, const UA_NodeId referenceTypeId,
                        const UA_QualifiedName browseName, const UA_NodeId typeDefinition,
                        const UA_ObjectAttributes attr, UA_NodeId *outNewNodeId) {
    return UA_Server_addNode(server, UA_NODECLASS_OBJECT, requestedNewNodeId, parentNodeId,
                             referenceTypeId, browseName, typeDefinition, (const UA_NodeAttributes*)&attr,
                             &UA_TYPES[UA_TYPES_OBJECTATTRIBUTES], outNewNodeId); }

static UA_INLINE UA_StatusCode
UA_Server_addObjectTypeNode(UA_Server *server, const UA_NodeId requestedNewNodeId,
                            const UA_NodeId parentNodeId, const UA_NodeId referenceTypeId,
                            const UA_QualifiedName browseName, const UA_ObjectTypeAttributes attr,
                            UA_NodeId *outNewNodeId) {
    return UA_Server_addNode(server, UA_NODECLASS_OBJECTTYPE, requestedNewNodeId, parentNodeId,
                             referenceTypeId, browseName, UA_NODEID_NULL, (const UA_NodeAttributes*)&attr,
                             &UA_TYPES[UA_TYPES_OBJECTTYPEATTRIBUTES], outNewNodeId); }

static UA_INLINE UA_StatusCode
UA_Server_addViewNode(UA_Server *server, const UA_NodeId requestedNewNodeId,
                      const UA_NodeId parentNodeId, const UA_NodeId referenceTypeId,
                      const UA_QualifiedName browseName, const UA_ViewAttributes attr,
                      UA_NodeId *outNewNodeId) {
    return UA_Server_addNode(server, UA_NODECLASS_VIEW, requestedNewNodeId, parentNodeId,
                             referenceTypeId, browseName, UA_NODEID_NULL, (const UA_NodeAttributes*)&attr,
                             &UA_TYPES[UA_TYPES_VIEWATTRIBUTES], outNewNodeId); }

static UA_INLINE UA_StatusCode
UA_Server_addReferenceTypeNode(UA_Server *server, const UA_NodeId requestedNewNodeId,
                               const UA_NodeId parentNodeId, const UA_NodeId referenceTypeId,
                               const UA_QualifiedName browseName, const UA_ReferenceTypeAttributes attr,
                               UA_NodeId *outNewNodeId) {
    return UA_Server_addNode(server, UA_NODECLASS_REFERENCETYPE, requestedNewNodeId, parentNodeId,
                             referenceTypeId, browseName, UA_NODEID_NULL, (const UA_NodeAttributes*)&attr,
                             &UA_TYPES[UA_TYPES_REFERENCETYPEATTRIBUTES], outNewNodeId); }

static UA_INLINE UA_StatusCode
UA_Server_addDataTypeNode(UA_Server *server, const UA_NodeId requestedNewNodeId,
                          const UA_NodeId parentNodeId, const UA_NodeId referenceTypeId,
                          const UA_QualifiedName browseName, const UA_DataTypeAttributes attr,
                          UA_NodeId *outNewNodeId) {
    return UA_Server_addNode(server, UA_NODECLASS_DATATYPE, requestedNewNodeId, parentNodeId,
                             referenceTypeId, browseName, UA_NODEID_NULL, (const UA_NodeAttributes*)&attr,
                             &UA_TYPES[UA_TYPES_DATATYPEATTRIBUTES], outNewNodeId); }

UA_StatusCode UA_EXPORT
UA_Server_addDataSourceVariableNode(UA_Server *server, const UA_NodeId requestedNewNodeId,
                                    const UA_NodeId parentNodeId, const UA_NodeId referenceTypeId,
                                    const UA_QualifiedName browseName, const UA_NodeId typeDefinition,
                                    const UA_VariableAttributes attr, const UA_DataSource dataSource,
                                    UA_NodeId *outNewNodeId);

#ifdef ENABLE_METHODCALLS
typedef UA_StatusCode (*UA_MethodCallback)(const UA_NodeId objectId, const UA_Variant *input,
                                           UA_Variant *output, void *handle);
UA_StatusCode UA_EXPORT
UA_Server_addMethodNode(UA_Server *server, const UA_NodeId requestedNewNodeId,
                        const UA_NodeId parentNodeId, const UA_NodeId referenceTypeId,
                        const UA_QualifiedName browseName, const UA_MethodAttributes attr,
                        UA_MethodCallback method, void *handle,
                        UA_Int32 inputArgumentsSize, const UA_Argument* inputArguments, 
                        UA_Int32 outputArgumentsSize, const UA_Argument* outputArguments,
                        UA_NodeId *outNewNodeId);
#endif

UA_StatusCode UA_EXPORT UA_Server_deleteNode(UA_Server *server, UA_NodeId nodeId);

typedef UA_StatusCode (*UA_NodeIteratorCallback) (UA_NodeId childId, UA_Boolean isInverse,
                                                  UA_NodeId referenceTypeId, void *handle);

/** Iterate over all nodes referenced by parentNodeId by calling the callback function for each
 * child node
 * 
 * @param server The server object.
 *
 * @param parentNodeId The NodeId of the parent whose references are to be iterated over
 *
 * @param callback The function of type UA_NodeIteratorCallback to be called for each referenced child
 *
 * @return Upon success, UA_STATUSCODE_GOOD is returned. An error code otherwise.
 */
UA_StatusCode UA_EXPORT
UA_Server_forEachChildNodeCall(UA_Server *server, UA_NodeId parentNodeId,
                               UA_NodeIteratorCallback callback, void *handle);

/***********************/
/* Set Node Attributes */
/***********************/

/* The following node attributes cannot be changed once the node is created
   - NodeClass
   - NodeId
   - Symmetric
   
   The following attributes will eventually be managed by a userrights layer and are unsupported yet
   - WriteMask
   - UserWriteMask
   - AccessLevel
   - UserAccessLevel
   - UserExecutable

   The following attributes are currently taken from the value variant:
   - DataType
   - ValueRank
   - ArrayDimensions
   
   - Historizing is currently unsupported
  */

UA_StatusCode UA_EXPORT
UA_Server_setNodeAttribute_value(UA_Server *server, const UA_NodeId nodeId,
                                 const UA_DataType *type, const UA_Variant value);

/* The value is moved into the node (not copied). The value variant is _inited internally. */
UA_StatusCode UA_EXPORT
UA_Server_setNodeAttribute_value_destructive(UA_Server *server, const UA_NodeId nodeId,
                                             const UA_DataType *type, UA_Variant *value);

/* Succeeds only if the node contains a variant value */
UA_StatusCode UA_EXPORT
UA_Server_setAttribute_value_callback(UA_Server *server, const UA_NodeId nodeId,
                                      const UA_ValueCallback callback);

UA_StatusCode UA_EXPORT
UA_Server_setNodeAttribute_value_dataSource(UA_Server *server, const UA_NodeId nodeId,
                                            const UA_DataSource dataSource);

/* Don't use this function. There are typed versions with no additional overhead. */
UA_StatusCode UA_EXPORT
UA_Server_setNodeAttribute(UA_Server *server, const UA_NodeId nodeId, const UA_AttributeId attributeId,
                           const UA_DataType *type, const void *value);

static UA_INLINE UA_StatusCode
UA_Server_setNodeAttribute_browseName(UA_Server *server, const UA_NodeId nodeId,
                                      const UA_QualifiedName browseName) {
    return UA_Server_setNodeAttribute(server, nodeId, UA_ATTRIBUTEID_BROWSENAME,
                                      &UA_TYPES[UA_TYPES_QUALIFIEDNAME], &browseName); }

static UA_INLINE UA_StatusCode
UA_Server_setNodeAttribute_displayName(UA_Server *server, const UA_NodeId nodeId,
                                       const UA_LocalizedText displayName) {
    return UA_Server_setNodeAttribute(server, nodeId, UA_ATTRIBUTEID_DISPLAYNAME,
                                      &UA_TYPES[UA_TYPES_LOCALIZEDTEXT], &displayName); }

static UA_INLINE UA_StatusCode
UA_Server_setNodeAttribute_description(UA_Server *server, const UA_NodeId nodeId,
                                       const UA_LocalizedText description) {
    return UA_Server_setNodeAttribute(server, nodeId, UA_ATTRIBUTEID_DESCRIPTION,
                                      &UA_TYPES[UA_TYPES_LOCALIZEDTEXT], &description); }

static UA_INLINE UA_StatusCode
UA_Server_setNodeAttribute_isAbstract(UA_Server *server, const UA_NodeId nodeId,
                                      const UA_Boolean isAbstract) {
    return UA_Server_setNodeAttribute(server, nodeId, UA_ATTRIBUTEID_ISABSTRACT,
                                      &UA_TYPES[UA_TYPES_BOOLEAN], &isAbstract); }

static UA_INLINE UA_StatusCode
UA_Server_setNodeAttribute_inverseName(UA_Server *server, const UA_NodeId nodeId,
                                       const UA_LocalizedText inverseName) {
    return UA_Server_setNodeAttribute(server, nodeId, UA_ATTRIBUTEID_INVERSENAME,
                                      &UA_TYPES[UA_TYPES_LOCALIZEDTEXT], &inverseName); }

static UA_INLINE UA_StatusCode
UA_Server_setNodeAttribute_containtsNoLoops(UA_Server *server, const UA_NodeId nodeId,
                                            const UA_Boolean containsNoLoops) {
    return UA_Server_setNodeAttribute(server, nodeId, UA_ATTRIBUTEID_CONTAINSNOLOOPS,
                                      &UA_TYPES[UA_TYPES_BOOLEAN], &containsNoLoops); }

static UA_INLINE UA_StatusCode
UA_Server_setNodeAttribute_eventNotifier(UA_Server *server, const UA_NodeId nodeId,
                                         const UA_Byte eventNotifier) {
    return UA_Server_setNodeAttribute(server, nodeId, UA_ATTRIBUTEID_EVENTNOTIFIER,
                                      &UA_TYPES[UA_TYPES_BYTE], &eventNotifier); }

static UA_INLINE UA_StatusCode
UA_Server_setNodeAttribute_minimumSamplingInterval(UA_Server *server, const UA_NodeId nodeId,
                                                   const UA_Double miniumSamplingInterval) {
    return UA_Server_setNodeAttribute(server, nodeId, UA_ATTRIBUTEID_MINIMUMSAMPLINGINTERVAL,
                                      &UA_TYPES[UA_TYPES_DOUBLE], &miniumSamplingInterval); }

static UA_INLINE UA_StatusCode
UA_Server_setNodeAttribute_executable(UA_Server *server, const UA_NodeId nodeId,
                                      const UA_Boolean executable) {
    return UA_Server_setNodeAttribute(server, nodeId, UA_ATTRIBUTEID_EXECUTABLE,
                                      &UA_TYPES[UA_TYPES_BOOLEAN], &executable); }

#ifdef ENABLE_METHODCALLS
UA_StatusCode UA_EXPORT
UA_Server_setNodeAttribute_method(UA_Server *server, UA_NodeId methodNodeId,
                                  UA_MethodCallback method, void *handle);
#endif

typedef struct {
    void * (*constructor)(const UA_NodeId instance); ///< Returns the instance handle attached to the node
    void (*destructor)(const UA_NodeId instance, void *instanceHandle);
} UA_ObjectInstanceManagement;

UA_StatusCode UA_EXPORT
UA_Server_setObjectInstanceManagement(UA_Server *server, UA_NodeId nodeId,
                                      UA_ObjectInstanceManagement oim);

/***********************/
/* Get Node Attributes */
/***********************/

/* The following attributes cannot be read. They make no sense to read internally since the "admin"
   user always has all rights.
   - UserWriteMask
   - UserAccessLevel
   - UserExecutable
*/

/* Don't use this function. There are typed versions for every supported attribute. */
UA_StatusCode UA_EXPORT
UA_Server_getNodeAttribute(UA_Server *server, UA_NodeId nodeId, UA_AttributeId attributeId, void *v);
  
static UA_INLINE UA_StatusCode
UA_Server_getNodeAttribute_nodeId(UA_Server *server, UA_NodeId nodeId, UA_NodeId *outNodeId) {
    return UA_Server_getNodeAttribute(server, nodeId, UA_ATTRIBUTEID_NODEID, outNodeId); }

static UA_INLINE UA_StatusCode
UA_Server_getNodeAttribute_nodeClass(UA_Server *server, UA_NodeId nodeId, UA_NodeClass *outNodeClass) {
    return UA_Server_getNodeAttribute(server, nodeId, UA_ATTRIBUTEID_NODECLASS, outNodeClass); }

static UA_INLINE UA_StatusCode
UA_Server_getNodeAttribute_browseName(UA_Server *server, UA_NodeId nodeId, UA_QualifiedName *outBrowseName) {
    return UA_Server_getNodeAttribute(server, nodeId, UA_ATTRIBUTEID_BROWSENAME, outBrowseName); }

static UA_INLINE UA_StatusCode
UA_Server_getNodeAttribute_displayName(UA_Server *server, UA_NodeId nodeId, UA_LocalizedText *outDisplayName) {
    return UA_Server_getNodeAttribute(server, nodeId, UA_ATTRIBUTEID_DISPLAYNAME, outDisplayName); }

static UA_INLINE UA_StatusCode
UA_Server_getNodeAttribute_description(UA_Server *server, UA_NodeId nodeId, UA_LocalizedText *outDescription) {
    return UA_Server_getNodeAttribute(server, nodeId, UA_ATTRIBUTEID_DESCRIPTION, outDescription); }

static UA_INLINE UA_StatusCode
UA_Server_getNodeAttribute_writeMask(UA_Server *server, UA_NodeId nodeId, UA_UInt32 *outWriteMask) {
    return UA_Server_getNodeAttribute(server, nodeId, UA_ATTRIBUTEID_WRITEMASK, outWriteMask); }

static UA_INLINE UA_StatusCode
UA_Server_getNodeAttribute_isAbstract(UA_Server *server, UA_NodeId nodeId, UA_Boolean *outIsAbstract) {
    return UA_Server_getNodeAttribute(server, nodeId, UA_ATTRIBUTEID_ISABSTRACT, outIsAbstract); }

static UA_INLINE UA_StatusCode
UA_Server_getNodeAttribute_symmetric(UA_Server *server, UA_NodeId nodeId, UA_Boolean *outSymmetric) {
    return UA_Server_getNodeAttribute(server, nodeId, UA_ATTRIBUTEID_SYMMETRIC, outSymmetric); }

static UA_INLINE UA_StatusCode
UA_Server_getNodeAttribute_inverseName(UA_Server *server, UA_NodeId nodeId, UA_LocalizedText *outInverseName) {
    return UA_Server_getNodeAttribute(server, nodeId, UA_ATTRIBUTEID_INVERSENAME, outInverseName); }

static UA_INLINE UA_StatusCode
UA_Server_getNodeAttribute_containsNoLoops(UA_Server *server, UA_NodeId nodeId, UA_Boolean *outContainsNoLoops) {
    return UA_Server_getNodeAttribute(server, nodeId, UA_ATTRIBUTEID_CONTAINSNOLOOPS, outContainsNoLoops); }

static UA_INLINE UA_StatusCode
UA_Server_getNodeAttribute_eventNotifier(UA_Server *server, UA_NodeId nodeId, UA_Byte *outEventNotifier) {
    return UA_Server_getNodeAttribute(server, nodeId, UA_ATTRIBUTEID_EVENTNOTIFIER, outEventNotifier); }

static UA_INLINE UA_StatusCode
UA_Server_getNodeAttribute_value(UA_Server *server, UA_NodeId nodeId, UA_Variant *outValue) {
    return UA_Server_getNodeAttribute(server, nodeId, UA_ATTRIBUTEID_VALUE, outValue); }

UA_StatusCode UA_EXPORT
UA_Server_getNodeAttribute_value_dataSource(UA_Server *server, UA_NodeId nodeId, UA_DataSource *dataSource);

static UA_INLINE UA_StatusCode
UA_Server_getNodeAttribute_dataType(UA_Server *server, UA_NodeId nodeId, UA_Variant *outDataType) {
    return UA_Server_getNodeAttribute(server, nodeId, UA_ATTRIBUTEID_DATATYPE, outDataType); }

static UA_INLINE UA_StatusCode
UA_Server_getNodeAttribute_valueRank(UA_Server *server, UA_NodeId nodeId, UA_Int32 *outValueRank) {
    return UA_Server_getNodeAttribute(server, nodeId, UA_ATTRIBUTEID_VALUERANK, outValueRank); }

static UA_INLINE UA_StatusCode
UA_Server_getNodeAttribute_arrayDimensions(UA_Server *server, UA_NodeId nodeId, UA_Int32 *outArrayDimensions) {
    return UA_Server_getNodeAttribute(server, nodeId, UA_ATTRIBUTEID_ARRAYDIMENSIONS, outArrayDimensions); }

static UA_INLINE UA_StatusCode
UA_Server_getNodeAttribute_accessLevel(UA_Server *server, UA_NodeId nodeId, UA_UInt32 *outAccessLevel) {
    return UA_Server_getNodeAttribute(server, nodeId, UA_ATTRIBUTEID_ACCESSLEVEL, outAccessLevel); }

static UA_INLINE UA_StatusCode
UA_Server_getNodeAttribute_minimumSamplingInterval(UA_Server *server, UA_NodeId nodeId,
                                                   UA_Double *outMinimumSamplingInterval) {
    return UA_Server_getNodeAttribute(server, nodeId, UA_ATTRIBUTEID_MINIMUMSAMPLINGINTERVAL,
                                      outMinimumSamplingInterval); }

static UA_INLINE UA_StatusCode
UA_Server_getNodeAttribute_historizing(UA_Server *server, UA_NodeId nodeId, UA_Double *outHistorizing) {
    return UA_Server_getNodeAttribute(server, nodeId, UA_ATTRIBUTEID_HISTORIZING, outHistorizing); }

static UA_INLINE UA_StatusCode
UA_Server_getNodeAttribute_executable(UA_Server *server, UA_NodeId nodeId, UA_Boolean *outExecutable) {
    return UA_Server_getNodeAttribute(server, nodeId, UA_ATTRIBUTEID_EXECUTABLE, outExecutable); }

#ifdef ENABLE_METHODCALLS
UA_StatusCode UA_EXPORT
UA_Server_getNodeAttribute_method(UA_Server *server, UA_NodeId methodNodeId, UA_MethodCallback *method);
#endif

<<<<<<< HEAD
#ifndef __cplusplus /* the external nodestore does not work with c++ so far */
=======
UA_StatusCode UA_EXPORT
UA_Server_getAttribute_DataSource(UA_Server *server, UA_NodeId nodeId, UA_DataSource **value);

/**
 * @param server The server object.
 *
 * @param job Pointer to the job that shall be added. The pointer is not freed but copied to an
 *        internal representation.
 *
 * @param interval The job shall be repeatedly executed with the given interval (in ms). The
 *        interval must be larger than 5ms. The first execution occurs at now() + interval at the
 *        latest.
 *
 * @param jobId Set to the guid of the repeated job. This can be used to cancel the job later on. If
 *        the pointer is null, the guid is not set.
 *
 * @return Upon success, UA_STATUSCODE_GOOD is returned. An error code otherwise.
 */
UA_StatusCode UA_EXPORT UA_Server_addRepeatedJob(UA_Server *server, UA_Job job, UA_UInt32 interval,
                                                 UA_Guid *jobId);

/**
 * Remove repeated job. The entry will be removed asynchronously during the next iteration of the
 * server main loop.
 *
 * @param server The server object.
 *
 * @param jobId The id of the job that shall be removed.
 *
 * @return Upon sucess, UA_STATUSCODE_GOOD is returned. An error code otherwise.
 */
UA_StatusCode UA_EXPORT UA_Server_removeRepeatedJob(UA_Server *server, UA_Guid jobId);

/**
 * Interface to the binary network layers. This structure is returned from the
 * function that initializes the network layer. The layer is already bound to a
 * specific port and listening. The functions in the structure are never called
 * in parallel but only sequentially from the server's main loop. So the network
 * layer does not need to be thread-safe.
 */
typedef struct UA_ServerNetworkLayer {
    UA_String discoveryUrl;
    UA_Logger logger; ///< Set during _start

    /**
     * Starts listening on the the networklayer.
     *
     * @param nl The network layer
     * @param logger The logger
     * @return Returns UA_STATUSCODE_GOOD or an error code.
     */
    UA_StatusCode (*start)(struct UA_ServerNetworkLayer *nl, UA_Logger logger);
    
    /**
     * Gets called from the main server loop and returns the jobs (accumulated messages and close
     * events) for dispatch.
     *
     * @param nl The network layer
     * @param jobs When the returned integer is >0, *jobs points to an array of UA_Job of the
     * returned size.
     * @param timeout The timeout during which an event must arrive in microseconds
     * @return The size of the jobs array. If the result is negative, an error has occurred.
     */
    size_t (*getJobs)(struct UA_ServerNetworkLayer *nl, UA_Job **jobs, UA_UInt16 timeout);

    /**
     * Closes the network connection and returns all the jobs that need to be finished before the
     * network layer can be safely deleted.
     *
     * @param nl The network layer
     * @param jobs When the returned integer is >0, jobs points to an array of UA_Job of the
     * returned size.
     * @return The size of the jobs array. If the result is negative, an error has occurred.
     */
    size_t (*stop)(struct UA_ServerNetworkLayer *nl, UA_Job **jobs);

    /** Deletes the network layer. Call only after a successful shutdown. */
    void (*deleteMembers)(struct UA_ServerNetworkLayer *nl);
} UA_ServerNetworkLayer;

/**
 * Adds a network layer to the server. The network layer is destroyed together
 * with the server. Do not use it after adding it as it might be moved around on
 * the heap.
 */
void UA_EXPORT UA_Server_addNetworkLayer(UA_Server *server, UA_ServerNetworkLayer *networkLayer);

/** @} */
>>>>>>> 80445e73

/**
 * @ingroup nodestore
 *
 * @defgroup external_nodestore External Nodestore
 *
 * @brief An external application that manages its own data and data model
 *
 * To plug in outside data sources, one can use
 *
 * - VariableNodes with a data source (functions that are called for read and write access)
 * - An external nodestore that is mapped to specific namespaces
 *
 * If no external nodestore is defined for a nodeid, it is always looked up in
 * the "local" nodestore of open62541. Namespace Zero is always in the local
 * nodestore.
 *
 * @{
 */

typedef UA_Int32 (*UA_ExternalNodeStore_addNodes)
(void *ensHandle, const UA_RequestHeader *requestHeader, UA_AddNodesItem *nodesToAdd, UA_UInt32 *indices,
 UA_UInt32 indicesSize, UA_AddNodesResult* addNodesResults, UA_DiagnosticInfo *diagnosticInfos);

typedef UA_Int32 (*UA_ExternalNodeStore_addReferences)
(void *ensHandle, const UA_RequestHeader *requestHeader, UA_AddReferencesItem* referencesToAdd,
 UA_UInt32 *indices,UA_UInt32 indicesSize, UA_StatusCode *addReferencesResults,
 UA_DiagnosticInfo *diagnosticInfos);

typedef UA_Int32 (*UA_ExternalNodeStore_deleteNodes)
(void *ensHandle, const UA_RequestHeader *requestHeader, UA_DeleteNodesItem *nodesToDelete, UA_UInt32 *indices,
 UA_UInt32 indicesSize, UA_StatusCode *deleteNodesResults, UA_DiagnosticInfo *diagnosticInfos);

typedef UA_Int32 (*UA_ExternalNodeStore_deleteReferences)
(void *ensHandle, const UA_RequestHeader *requestHeader, UA_DeleteReferencesItem *referenceToDelete,
 UA_UInt32 *indices, UA_UInt32 indicesSize, UA_StatusCode deleteReferencesresults,
 UA_DiagnosticInfo *diagnosticInfos);

typedef UA_Int32 (*UA_ExternalNodeStore_readNodes)
(void *ensHandle, const UA_RequestHeader *requestHeader, UA_ReadValueId *readValueIds, UA_UInt32 *indices,
 UA_UInt32 indicesSize,UA_DataValue *readNodesResults, UA_Boolean timeStampToReturn,
 UA_DiagnosticInfo *diagnosticInfos);

typedef UA_Int32 (*UA_ExternalNodeStore_writeNodes)
(void *ensHandle, const UA_RequestHeader *requestHeader, UA_WriteValue *writeValues, UA_UInt32 *indices,
 UA_UInt32 indicesSize, UA_StatusCode *writeNodesResults, UA_DiagnosticInfo *diagnosticInfo);

typedef UA_Int32 (*UA_ExternalNodeStore_browseNodes)
(void *ensHandle, const UA_RequestHeader *requestHeader, UA_BrowseDescription *browseDescriptions,
 UA_UInt32 *indices, UA_UInt32 indicesSize, UA_UInt32 requestedMaxReferencesPerNode,
 UA_BrowseResult *browseResults, UA_DiagnosticInfo *diagnosticInfos);

typedef UA_Int32 (*UA_ExternalNodeStore_translateBrowsePathsToNodeIds)
(void *ensHandle, const UA_RequestHeader *requestHeader, UA_BrowsePath *browsePath, UA_UInt32 *indices,
 UA_UInt32 indicesSize, UA_BrowsePathResult *browsePathResults, UA_DiagnosticInfo *diagnosticInfos);

typedef UA_Int32 (*UA_ExternalNodeStore_delete)(void *ensHandle);

typedef struct UA_ExternalNodeStore {
    void *ensHandle;
	UA_ExternalNodeStore_addNodes addNodes;
	UA_ExternalNodeStore_deleteNodes deleteNodes;
	UA_ExternalNodeStore_writeNodes writeNodes;
	UA_ExternalNodeStore_readNodes readNodes;
	UA_ExternalNodeStore_browseNodes browseNodes;
	UA_ExternalNodeStore_translateBrowsePathsToNodeIds translateBrowsePathsToNodeIds;
	UA_ExternalNodeStore_addReferences addReferences;
	UA_ExternalNodeStore_deleteReferences deleteReferences;
	UA_ExternalNodeStore_delete destroy;
} UA_ExternalNodeStore;

#ifdef UA_EXTERNAL_NAMESPACES
UA_StatusCode UA_EXPORT
UA_Server_addExternalNamespace(UA_Server *server, UA_UInt16 namespaceIndex,
                               const UA_String *url, UA_ExternalNodeStore *nodeStore);
#endif /* UA_EXTERNAL_NAMESPACES*/
/** @} */


#ifdef __cplusplus
} // extern "C"
#endif

#endif /* UA_SERVER_H_ */<|MERGE_RESOLUTION|>--- conflicted
+++ resolved
@@ -541,107 +541,9 @@
 UA_Server_getNodeAttribute_method(UA_Server *server, UA_NodeId methodNodeId, UA_MethodCallback *method);
 #endif
 
-<<<<<<< HEAD
-#ifndef __cplusplus /* the external nodestore does not work with c++ so far */
-=======
-UA_StatusCode UA_EXPORT
-UA_Server_getAttribute_DataSource(UA_Server *server, UA_NodeId nodeId, UA_DataSource **value);
-
 /**
- * @param server The server object.
- *
- * @param job Pointer to the job that shall be added. The pointer is not freed but copied to an
- *        internal representation.
- *
- * @param interval The job shall be repeatedly executed with the given interval (in ms). The
- *        interval must be larger than 5ms. The first execution occurs at now() + interval at the
- *        latest.
- *
- * @param jobId Set to the guid of the repeated job. This can be used to cancel the job later on. If
- *        the pointer is null, the guid is not set.
- *
- * @return Upon success, UA_STATUSCODE_GOOD is returned. An error code otherwise.
- */
-UA_StatusCode UA_EXPORT UA_Server_addRepeatedJob(UA_Server *server, UA_Job job, UA_UInt32 interval,
-                                                 UA_Guid *jobId);
-
-/**
- * Remove repeated job. The entry will be removed asynchronously during the next iteration of the
- * server main loop.
- *
- * @param server The server object.
- *
- * @param jobId The id of the job that shall be removed.
- *
- * @return Upon sucess, UA_STATUSCODE_GOOD is returned. An error code otherwise.
- */
-UA_StatusCode UA_EXPORT UA_Server_removeRepeatedJob(UA_Server *server, UA_Guid jobId);
-
-/**
- * Interface to the binary network layers. This structure is returned from the
- * function that initializes the network layer. The layer is already bound to a
- * specific port and listening. The functions in the structure are never called
- * in parallel but only sequentially from the server's main loop. So the network
- * layer does not need to be thread-safe.
- */
-typedef struct UA_ServerNetworkLayer {
-    UA_String discoveryUrl;
-    UA_Logger logger; ///< Set during _start
-
-    /**
-     * Starts listening on the the networklayer.
-     *
-     * @param nl The network layer
-     * @param logger The logger
-     * @return Returns UA_STATUSCODE_GOOD or an error code.
-     */
-    UA_StatusCode (*start)(struct UA_ServerNetworkLayer *nl, UA_Logger logger);
-    
-    /**
-     * Gets called from the main server loop and returns the jobs (accumulated messages and close
-     * events) for dispatch.
-     *
-     * @param nl The network layer
-     * @param jobs When the returned integer is >0, *jobs points to an array of UA_Job of the
-     * returned size.
-     * @param timeout The timeout during which an event must arrive in microseconds
-     * @return The size of the jobs array. If the result is negative, an error has occurred.
-     */
-    size_t (*getJobs)(struct UA_ServerNetworkLayer *nl, UA_Job **jobs, UA_UInt16 timeout);
-
-    /**
-     * Closes the network connection and returns all the jobs that need to be finished before the
-     * network layer can be safely deleted.
-     *
-     * @param nl The network layer
-     * @param jobs When the returned integer is >0, jobs points to an array of UA_Job of the
-     * returned size.
-     * @return The size of the jobs array. If the result is negative, an error has occurred.
-     */
-    size_t (*stop)(struct UA_ServerNetworkLayer *nl, UA_Job **jobs);
-
-    /** Deletes the network layer. Call only after a successful shutdown. */
-    void (*deleteMembers)(struct UA_ServerNetworkLayer *nl);
-} UA_ServerNetworkLayer;
-
-/**
- * Adds a network layer to the server. The network layer is destroyed together
- * with the server. Do not use it after adding it as it might be moved around on
- * the heap.
- */
-void UA_EXPORT UA_Server_addNetworkLayer(UA_Server *server, UA_ServerNetworkLayer *networkLayer);
-
-/** @} */
->>>>>>> 80445e73
-
-/**
- * @ingroup nodestore
- *
- * @defgroup external_nodestore External Nodestore
- *
- * @brief An external application that manages its own data and data model
- *
- * To plug in outside data sources, one can use
+ * An external application that manages its own data and data model. To plug in
+ * outside data sources, one can use
  *
  * - VariableNodes with a data source (functions that are called for read and write access)
  * - An external nodestore that is mapped to specific namespaces
@@ -706,14 +608,7 @@
 
 #ifdef UA_EXTERNAL_NAMESPACES
 UA_StatusCode UA_EXPORT
-UA_Server_addExternalNamespace(UA_Server *server, UA_UInt16 namespaceIndex,
-                               const UA_String *url, UA_ExternalNodeStore *nodeStore);
-#endif /* UA_EXTERNAL_NAMESPACES*/
-/** @} */
-
-
-#ifdef __cplusplus
-} // extern "C"
-#endif
-
+UA_Server_addExternalNamespace(UA_Server *server, UA_UInt16 namespaceIndex, const UA_String *url,
+                               UA_ExternalNodeStore *nodeStore);
+#endif /* __cplusplus */
 #endif /* UA_SERVER_H_ */