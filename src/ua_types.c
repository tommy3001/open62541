#include "ua_util.h"
#include "ua_types.h"
#include "ua_types_generated.h"
#include "ua_types_generated_handling.h"

#include "pcg_basic.h"
#include "libc_time.h"

/* Datatype Handling
 * -----------------
 * This file contains handling functions for the builtin types and functions
 * handling of structured types and arrays. These need type descriptions in a
 * UA_DataType structure. The UA_DataType structures as well as all non-builtin
 * datatypes are autogenerated. */

/* Global definition of NULL type instances. These are always zeroed out, as
 * mandated by the C/C++ standard for global values with no initializer. */
const UA_String UA_STRING_NULL;
const UA_ByteString UA_BYTESTRING_NULL;
const UA_Guid UA_GUID_NULL;
const UA_NodeId UA_NODEID_NULL;
const UA_ExpandedNodeId UA_EXPANDEDNODEID_NULL;

/* TODO: The standard-defined types are ordered. See if binary search is more
 * efficient. */
const UA_DataType *
UA_findDataType(const UA_NodeId *typeId) {
    for(size_t i = 0; i < UA_TYPES_COUNT; ++i) {
        if(UA_TYPES[i].typeId.identifier.numeric == typeId->identifier.numeric)
            return &UA_TYPES[i];
    }
    return NULL;
}

/***************************/
/* Random Number Generator */
/***************************/

static UA_THREAD_LOCAL pcg32_random_t UA_rng = PCG32_INITIALIZER;

void
UA_random_seed(UA_UInt64 seed) {
    pcg32_srandom_r(&UA_rng, seed, (uint64_t)UA_DateTime_now());
}

UA_UInt32
UA_UInt32_random(void) {
    return (UA_UInt32)pcg32_random_r(&UA_rng);
}

/*****************/
/* Builtin Types */
/*****************/

static void deleteMembers_noInit(void *p, const UA_DataType *type);
static UA_StatusCode copy_noInit(const void *src, void *dst, const UA_DataType *type);

UA_String
UA_String_fromChars(char const src[]) {
    UA_String str = UA_STRING_NULL;
    size_t length = strlen(src);
    if(length > 0) {
        str.data = (UA_Byte*)UA_malloc(length);
        if(!str.data)
            return str;
    } else {
        str.data = (UA_Byte*)UA_EMPTY_ARRAY_SENTINEL;
    }
    memcpy(str.data, src, length);
    str.length = length;
    return str;
}

UA_Boolean
UA_String_equal(const UA_String *s1, const UA_String *s2) {
    if(s1->length != s2->length)
        return false;
    UA_Int32 is = memcmp((char const*)s1->data,
                         (char const*)s2->data, s1->length);
    return (is == 0) ? true : false;
}

static void
String_deleteMembers(UA_String *s, const UA_DataType *_) {
    UA_free((void*)((uintptr_t)s->data & ~(uintptr_t)UA_EMPTY_ARRAY_SENTINEL));
}

/* DateTime */
UA_DateTimeStruct
UA_DateTime_toStruct(UA_DateTime t) {
    /* Calculating the the milli-, micro- and nanoseconds */
    UA_DateTimeStruct dateTimeStruct;
    dateTimeStruct.nanoSec  = (UA_UInt16)((t % 10) * 100);
    dateTimeStruct.microSec = (UA_UInt16)((t % 10000) / 10);
    dateTimeStruct.milliSec = (UA_UInt16)((t % 10000000) / 10000);

    /* Calculating the unix time with #include <time.h> */
    time_t secSinceUnixEpoch =
        (time_t)((t - UA_DATETIME_UNIX_EPOCH) / UA_SEC_TO_DATETIME);
    struct tm ts;
    memset(&ts, 0, sizeof(struct tm));
    __secs_to_tm(secSinceUnixEpoch, &ts);
    dateTimeStruct.sec    = (UA_UInt16)ts.tm_sec;
    dateTimeStruct.min    = (UA_UInt16)ts.tm_min;
    dateTimeStruct.hour   = (UA_UInt16)ts.tm_hour;
    dateTimeStruct.day    = (UA_UInt16)ts.tm_mday;
    dateTimeStruct.month  = (UA_UInt16)(ts.tm_mon + 1);
    dateTimeStruct.year   = (UA_UInt16)(ts.tm_year + 1900);
    return dateTimeStruct;
}

static void
printNumber(UA_UInt16 n, UA_Byte *pos, size_t digits) {
    for(size_t i = digits; i > 0; --i) {
        pos[i-1] = (UA_Byte)((n % 10) + '0');
        n = n / 10;
    }
}

UA_String
UA_DateTime_toString(UA_DateTime t) {
    UA_String str = UA_STRING_NULL;
    // length of the string is 31 (plus \0 at the end)
    if(!(str.data = (UA_Byte*)UA_malloc(32)))
        return str;
    str.length = 31;
    UA_DateTimeStruct tSt = UA_DateTime_toStruct(t);
    printNumber(tSt.month, str.data, 2);
    str.data[2] = '/';
    printNumber(tSt.day, &str.data[3], 2);
    str.data[5] = '/';
    printNumber(tSt.year, &str.data[6], 4);
    str.data[10] = ' ';
    printNumber(tSt.hour, &str.data[11], 2);
    str.data[13] = ':';
    printNumber(tSt.min, &str.data[14], 2);
    str.data[16] = ':';
    printNumber(tSt.sec, &str.data[17], 2);
    str.data[19] = '.';
    printNumber(tSt.milliSec, &str.data[20], 3);
    str.data[23] = '.';
    printNumber(tSt.microSec, &str.data[24], 3);
    str.data[27] = '.';
    printNumber(tSt.nanoSec, &str.data[28], 3);
    return str;
}

/* Guid */
UA_Boolean
UA_Guid_equal(const UA_Guid *g1, const UA_Guid *g2) {
    if(memcmp(g1, g2, sizeof(UA_Guid)) == 0)
        return true;
    return false;
}

UA_Guid
UA_Guid_random(void) {
    UA_Guid result;
    result.data1 = (UA_UInt32)pcg32_random_r(&UA_rng);
    UA_UInt32 r = (UA_UInt32)pcg32_random_r(&UA_rng);
    result.data2 = (UA_UInt16) r;
    result.data3 = (UA_UInt16) (r >> 16);
    r = (UA_UInt32)pcg32_random_r(&UA_rng);
    result.data4[0] = (UA_Byte)r;
    result.data4[1] = (UA_Byte)(r >> 4);
    result.data4[2] = (UA_Byte)(r >> 8);
    result.data4[3] = (UA_Byte)(r >> 12);
    r = (UA_UInt32)pcg32_random_r(&UA_rng);
    result.data4[4] = (UA_Byte)r;
    result.data4[5] = (UA_Byte)(r >> 4);
    result.data4[6] = (UA_Byte)(r >> 8);
    result.data4[7] = (UA_Byte)(r >> 12);
    return result;
}

/* ByteString */
UA_StatusCode
UA_ByteString_allocBuffer(UA_ByteString *bs, size_t length) {
    UA_ByteString_init(bs);
    if(length == 0)
        return UA_STATUSCODE_GOOD;
    if(!(bs->data = (UA_Byte*)UA_malloc(length)))
        return UA_STATUSCODE_BADOUTOFMEMORY;
    bs->length = length;
    return UA_STATUSCODE_GOOD;
}

/* NodeId */
static void
NodeId_deleteMembers(UA_NodeId *p, const UA_DataType *_) {
    switch(p->identifierType) {
    case UA_NODEIDTYPE_STRING:
    case UA_NODEIDTYPE_BYTESTRING:
        String_deleteMembers(&p->identifier.string, NULL);
        break;
    default: break;
    }
}

static UA_StatusCode
NodeId_copy(UA_NodeId const *src, UA_NodeId *dst, const UA_DataType *_) {
    UA_StatusCode retval = UA_STATUSCODE_GOOD;
    switch(src->identifierType) {
    case UA_NODEIDTYPE_NUMERIC:
        *dst = *src;
        return UA_STATUSCODE_GOOD;
    case UA_NODEIDTYPE_STRING:
        retval |= UA_String_copy(&src->identifier.string,
                                 &dst->identifier.string);
        break;
    case UA_NODEIDTYPE_GUID:
        retval |= UA_Guid_copy(&src->identifier.guid, &dst->identifier.guid);
        break;
    case UA_NODEIDTYPE_BYTESTRING:
        retval |= UA_ByteString_copy(&src->identifier.byteString,
                                     &dst->identifier.byteString);
        break;
    default:
        return UA_STATUSCODE_BADINTERNALERROR;
    }
    dst->namespaceIndex = src->namespaceIndex;
    dst->identifierType = src->identifierType;
    return retval;
}

UA_Boolean
UA_NodeId_isNull(const UA_NodeId *p) {
    if(p->namespaceIndex != 0)
        return false;
    switch(p->identifierType) {
    case UA_NODEIDTYPE_NUMERIC:
        return (p->identifier.numeric == 0);
    case UA_NODEIDTYPE_GUID:
        return (p->identifier.guid.data1 == 0 &&
                p->identifier.guid.data2 == 0 &&
                p->identifier.guid.data3 == 0 &&
                p->identifier.guid.data4[0] == 0 &&
                p->identifier.guid.data4[1] == 0 &&
                p->identifier.guid.data4[2] == 0 &&
                p->identifier.guid.data4[3] == 0 &&
                p->identifier.guid.data4[4] == 0 &&
                p->identifier.guid.data4[5] == 0 &&
                p->identifier.guid.data4[6] == 0 &&
                p->identifier.guid.data4[7] == 0);
    default:
        break;
    }
    return (p->identifier.string.length == 0);
}

UA_Boolean
UA_NodeId_equal(const UA_NodeId *n1, const UA_NodeId *n2) {
    if(n1->namespaceIndex != n2->namespaceIndex ||
       n1->identifierType!=n2->identifierType)
        return false;
    switch(n1->identifierType) {
    case UA_NODEIDTYPE_NUMERIC:
        if(n1->identifier.numeric == n2->identifier.numeric)
            return true;
        else
            return false;
    case UA_NODEIDTYPE_STRING:
        return UA_String_equal(&n1->identifier.string,
                               &n2->identifier.string);
    case UA_NODEIDTYPE_GUID:
        return UA_Guid_equal(&n1->identifier.guid,
                             &n2->identifier.guid);
    case UA_NODEIDTYPE_BYTESTRING:
        return UA_ByteString_equal(&n1->identifier.byteString,
                                   &n2->identifier.byteString);
    }
    return false;
}

/* FNV non-cryptographic hash function. See
 * https://en.wikipedia.org/wiki/Fowler%E2%80%93Noll%E2%80%93Vo_hash_function */
#define FNV_PRIME_32 16777619
static UA_UInt32
fnv32(UA_UInt32 fnv, const UA_Byte *buf, size_t size) {
    for(size_t i = 0; i < size; ++i) {
        fnv = fnv ^ (buf[i]);
        fnv = fnv * FNV_PRIME_32;
    }
    return fnv;
}

UA_UInt32
UA_NodeId_hash(const UA_NodeId *n) {
    switch(n->identifierType) {
    case UA_NODEIDTYPE_NUMERIC:
    default:
        return (UA_UInt32)(n->namespaceIndex + (n->identifier.numeric * 2654435761)); /*  Knuth's multiplicative hashing */
    case UA_NODEIDTYPE_STRING:
    case UA_NODEIDTYPE_BYTESTRING:
        return fnv32(n->namespaceIndex, n->identifier.string.data, n->identifier.string.length);
    case UA_NODEIDTYPE_GUID:
        return fnv32(n->namespaceIndex, (const UA_Byte*)&n->identifier.guid, sizeof(UA_Guid));
    }
}

/* ExpandedNodeId */
static void
ExpandedNodeId_deleteMembers(UA_ExpandedNodeId *p, const UA_DataType *_) {
    NodeId_deleteMembers(&p->nodeId, _);
    String_deleteMembers(&p->namespaceUri, NULL);
}

static UA_StatusCode
ExpandedNodeId_copy(UA_ExpandedNodeId const *src, UA_ExpandedNodeId *dst,
                    const UA_DataType *_) {
    UA_StatusCode retval = NodeId_copy(&src->nodeId, &dst->nodeId, NULL);
    retval |= UA_String_copy(&src->namespaceUri, &dst->namespaceUri);
    dst->serverIndex = src->serverIndex;
    return retval;
}

/* ExtensionObject */
static void
ExtensionObject_deleteMembers(UA_ExtensionObject *p, const UA_DataType *_) {
    switch(p->encoding) {
    case UA_EXTENSIONOBJECT_ENCODED_NOBODY:
    case UA_EXTENSIONOBJECT_ENCODED_BYTESTRING:
    case UA_EXTENSIONOBJECT_ENCODED_XML:
        NodeId_deleteMembers(&p->content.encoded.typeId, NULL);
        String_deleteMembers(&p->content.encoded.body, NULL);
        break;
    case UA_EXTENSIONOBJECT_DECODED:
        if(p->content.decoded.data)
            UA_delete(p->content.decoded.data, p->content.decoded.type);
        break;
    default:
        break;
    }
}

static UA_StatusCode
ExtensionObject_copy(UA_ExtensionObject const *src, UA_ExtensionObject *dst,
                     const UA_DataType *_) {
    UA_StatusCode retval = UA_STATUSCODE_GOOD;
    switch(src->encoding) {
    case UA_EXTENSIONOBJECT_ENCODED_NOBODY:
    case UA_EXTENSIONOBJECT_ENCODED_BYTESTRING:
    case UA_EXTENSIONOBJECT_ENCODED_XML:
        dst->encoding = src->encoding;
        retval = NodeId_copy(&src->content.encoded.typeId,
                             &dst->content.encoded.typeId, NULL);
        retval |= UA_ByteString_copy(&src->content.encoded.body,
                                     &dst->content.encoded.body);
        break;
    case UA_EXTENSIONOBJECT_DECODED:
    case UA_EXTENSIONOBJECT_DECODED_NODELETE:
        if(!src->content.decoded.type || !src->content.decoded.data)
            return UA_STATUSCODE_BADINTERNALERROR;
        dst->encoding = UA_EXTENSIONOBJECT_DECODED;
        dst->content.decoded.type = src->content.decoded.type;
        retval = UA_Array_copy(src->content.decoded.data, 1,
            &dst->content.decoded.data, src->content.decoded.type);
        break;
    default:
        break;
    }
    return retval;
}

/* Variant */
static void
Variant_deletemembers(UA_Variant *p, const UA_DataType *_) {
    if(p->storageType != UA_VARIANT_DATA)
        return;
    if(p->type && p->data > UA_EMPTY_ARRAY_SENTINEL) {
        if(p->arrayLength == 0)
            p->arrayLength = 1;
        UA_Array_delete(p->data, p->arrayLength, p->type);
    }
    if((void*)p->arrayDimensions > UA_EMPTY_ARRAY_SENTINEL)
        UA_free(p->arrayDimensions);
}

static UA_StatusCode
Variant_copy(UA_Variant const *src, UA_Variant *dst, const UA_DataType *_) {
    size_t length = src->arrayLength;
    if(UA_Variant_isScalar(src))
        length = 1;
    UA_StatusCode retval = UA_Array_copy(src->data, length,
                                         &dst->data, src->type);
    if(retval != UA_STATUSCODE_GOOD)
        return retval;
    dst->arrayLength = src->arrayLength;
    dst->type = src->type;
    if(src->arrayDimensions) {
        retval = UA_Array_copy(src->arrayDimensions, src->arrayDimensionsSize,
            (void**)&dst->arrayDimensions, &UA_TYPES[UA_TYPES_INT32]);
        if(retval != UA_STATUSCODE_GOOD)
            return retval;
        dst->arrayDimensionsSize = src->arrayDimensionsSize;
    }
    return UA_STATUSCODE_GOOD;
}

void
UA_Variant_setScalar(UA_Variant *v, void * UA_RESTRICT p,
                     const UA_DataType *type) {
    UA_Variant_init(v);
    v->type = type;
    v->arrayLength = 0;
    v->data = p;
}

UA_StatusCode
UA_Variant_setScalarCopy(UA_Variant *v, const void *p,
                         const UA_DataType *type) {
    void *n = UA_malloc(type->memSize);
    if(!n)
        return UA_STATUSCODE_BADOUTOFMEMORY;
    UA_StatusCode retval = UA_copy(p, n, type);
    if(retval != UA_STATUSCODE_GOOD) {
        UA_free(n);
        //cppcheck-suppress memleak
        return retval;
    }
    UA_Variant_setScalar(v, n, type);
    //cppcheck-suppress memleak
    return UA_STATUSCODE_GOOD;
}

void UA_Variant_setArray(UA_Variant *v, void * UA_RESTRICT array,
                         size_t arraySize, const UA_DataType *type) {
    UA_Variant_init(v);
    v->data = array;
    v->arrayLength = arraySize;
    v->type = type;
}

UA_StatusCode
UA_Variant_setArrayCopy(UA_Variant *v, const void *array,
                        size_t arraySize, const UA_DataType *type) {
    UA_Variant_init(v);
    UA_StatusCode retval = UA_Array_copy(array, arraySize, &v->data, type);
    if(retval != UA_STATUSCODE_GOOD)
        return retval;
    v->arrayLength = arraySize;
    v->type = type;
    return UA_STATUSCODE_GOOD;
}

/* Test if a range is compatible with a variant. If yes, the following values
 * are set:
 * - total: how many elements are in the range
 * - block: how big is each contiguous block of elements in the variant that
 *   maps into the range
 * - stride: how many elements are between the blocks (beginning to beginning)
 * - first: where does the first block begin */
static UA_StatusCode
computeStrides(const UA_Variant *v, const UA_NumericRange range,
               size_t *total, size_t *block, size_t *stride, size_t *first) {
    /* Test for max array size */
#if(MAX_SIZE > 0xffffffff) /* 64bit only */
    if(v->arrayLength > UA_UINT32_MAX)
        return UA_STATUSCODE_BADINTERNALERROR;
#endif

    /* Test the integrity of the source variant dimensions, make dimensions
       vector of one dimension if none defined */
    UA_UInt32 arrayLength = (UA_UInt32)v->arrayLength;
    const UA_UInt32 *dims = &arrayLength;
    size_t dims_count = 1;
    if(v->arrayDimensionsSize > 0) {
        size_t elements = 1;
        dims_count = v->arrayDimensionsSize;
        dims = (UA_UInt32*)v->arrayDimensions;
        for(size_t i = 0; i < dims_count; ++i)
            elements *= dims[i];
        if(elements != v->arrayLength)
            return UA_STATUSCODE_BADINTERNALERROR;
    }

    /* Test the integrity of the range */
    size_t count = 1;
    if(range.dimensionsSize != dims_count)
        return UA_STATUSCODE_BADINDEXRANGENODATA;
    for(size_t i = 0; i < dims_count; ++i) {
        if(range.dimensions[i].min > range.dimensions[i].max)
            return UA_STATUSCODE_BADINDEXRANGEINVALID;
        if(range.dimensions[i].max >= dims[i])
            return UA_STATUSCODE_BADINDEXRANGENODATA;
        count *= (range.dimensions[i].max - range.dimensions[i].min) + 1;
    }
    *total = count;

    /* Compute the stride length and the position of the first element */
    *block = count;           /* Assume the range describes the entire array. */
    *stride = v->arrayLength; /* So it can be copied as a contiguous block.   */
    *first = 0;
    size_t running_dimssize = 1;
    UA_Boolean found_contiguous = false;
    for(size_t k = dims_count; k > 0;) {
        --k;
        size_t dimrange = 1 + range.dimensions[k].max - range.dimensions[k].min;
        if(!found_contiguous && dimrange != dims[k]) {
            /* Found the maximum block that can be copied contiguously */
            found_contiguous = true;
            *block = running_dimssize * dimrange;
            *stride = running_dimssize * dims[k];
        }
        *first += running_dimssize * range.dimensions[k].min;
        running_dimssize *= dims[k];
    }
    return UA_STATUSCODE_GOOD;
}

/* Is the type string-like? */
static UA_Boolean
isStringLike(const UA_DataType *type) {
    if(type->membersSize == 1 && type->members[0].isArray &&
       type->members[0].namespaceZero &&
       type->members[0].memberTypeIndex == UA_TYPES_BYTE)
        return true;
    return false;
}

static UA_StatusCode
copySubString(const UA_String *src, UA_String *dst,
              const UA_NumericRangeDimension *dim) {
    if(dim->min > dim->max)
        return UA_STATUSCODE_BADINDEXRANGEINVALID;
    if(dim->max >= src->length)
        return UA_STATUSCODE_BADINDEXRANGENODATA;

    size_t length = dim->max - dim->min + 1;
    UA_StatusCode retval = UA_ByteString_allocBuffer(dst, length);
    if(retval != UA_STATUSCODE_GOOD)
        return retval;

    memcpy(dst->data, &src->data[dim->min], length);
    return UA_STATUSCODE_GOOD;
}

UA_StatusCode
UA_Variant_copyRange(const UA_Variant *src, UA_Variant *dst,
                     const UA_NumericRange range) {
    UA_Boolean isScalar = UA_Variant_isScalar(src);
    UA_Boolean stringLike = isStringLike(src->type);
    UA_Variant arraySrc;

    /* Extract the range for copying at this level. The remaining range is dealt
     * with in the "scalar" type that may define an array by itself (string,
     * variant, ...). */
    UA_NumericRange thisrange, nextrange;
    UA_NumericRangeDimension scalarThisDimension = {0,0}; /* a single entry */
    if(isScalar) {
        /* Replace scalar src with array of length 1 */
        arraySrc = *src;
        arraySrc.arrayLength = 1;
        src = &arraySrc;
        /* Deal with all range dimensions within the scalar */
        thisrange.dimensions = &scalarThisDimension;
        thisrange.dimensionsSize = 1;
        nextrange = range;
    } else {
        /* Deal with as many range dimensions as possible right now */
        size_t dims = src->arrayDimensionsSize;
        if(dims == 0)
            dims = 1;
        if(dims > range.dimensionsSize)
            return UA_STATUSCODE_BADINDEXRANGEINVALID;
       thisrange = range;
       thisrange.dimensionsSize = dims;
       nextrange.dimensions = &range.dimensions[dims];
       nextrange.dimensionsSize = range.dimensionsSize - dims;
    }
        
    /* Compute the strides */
    size_t count, block, stride, first;
    UA_StatusCode retval = computeStrides(src, thisrange, &count,
                                          &block, &stride, &first);
    if(retval != UA_STATUSCODE_GOOD)
        return retval;

    /* Allocate the array */
    UA_Variant_init(dst);
    size_t elem_size = src->type->memSize;
    dst->data = UA_malloc(elem_size * count);
    if(!dst->data)
        return UA_STATUSCODE_BADOUTOFMEMORY;

    /* Copy the range */
    size_t block_count = count / block;
    uintptr_t nextdst = (uintptr_t)dst->data;
    uintptr_t nextsrc = (uintptr_t)src->data + (elem_size * first);
    if(nextrange.dimensionsSize == 0) {
        /* no nextrange */
        if(src->type->pointerFree) {
            for(size_t i = 0; i < block_count; ++i) {
                memcpy((void*)nextdst, (void*)nextsrc, elem_size * block);
                nextdst += block * elem_size;
                nextsrc += stride * elem_size;
            }
        } else {
            for(size_t i = 0; i < block_count; ++i) {
                for(size_t j = 0; j < block; ++j) {
                    retval = UA_copy((const void*)nextsrc,
                                     (void*)nextdst, src->type);
                    nextdst += elem_size;
                    nextsrc += elem_size;
                }
                nextsrc += (stride - block) * elem_size;
            }
        }
    } else {
        /* nextrange can only be used for variants and stringlike with remaining
         * range of dimension 1 */
        if(src->type != &UA_TYPES[UA_TYPES_VARIANT]) {
            if(!stringLike)
                retval = UA_STATUSCODE_BADINDEXRANGENODATA;
            if(nextrange.dimensionsSize != 1)
                retval = UA_STATUSCODE_BADINDEXRANGENODATA;
        }

        /* Copy the content */
        for(size_t i = 0; i < block_count; ++i) {
            for(size_t j = 0; j < block && retval == UA_STATUSCODE_GOOD; ++j) {
                if(stringLike)
                    retval = copySubString((const UA_String*)nextsrc,
                                           (UA_String*)nextdst,
                                           nextrange.dimensions);
                else
                    retval = UA_Variant_copyRange((const UA_Variant*)nextsrc,
                                                  (UA_Variant*)nextdst,
                                                  nextrange);
                nextdst += elem_size;
                nextsrc += elem_size;
            }
            nextsrc += (stride - block) * elem_size;
        }
    }

    /* Clean up if copying failed */
    if(retval != UA_STATUSCODE_GOOD) {
        UA_Array_delete(dst->data, count, src->type);
        dst->data = NULL;
        return retval;
    }

    /* Done if scalar */
    dst->type = src->type;
    if(isScalar)
        return retval;

    /* Copy array dimensions */
    dst->arrayLength = count;
    if(src->arrayDimensionsSize > 0) {
        dst->arrayDimensions =
            (UA_UInt32*)UA_Array_new(thisrange.dimensionsSize, &UA_TYPES[UA_TYPES_UINT32]);
        if(!dst->arrayDimensions) {
            Variant_deletemembers(dst, NULL);
            return UA_STATUSCODE_BADOUTOFMEMORY;
        }
        dst->arrayDimensionsSize = thisrange.dimensionsSize;
        for(size_t k = 0; k < thisrange.dimensionsSize; ++k)
            dst->arrayDimensions[k] =
                thisrange.dimensions[k].max - thisrange.dimensions[k].min + 1;
    }
    return UA_STATUSCODE_GOOD;
}

/* TODO: Allow ranges to reach inside a scalars that are array-like, e.g.
 * variant and strings. This is already possible for reading... */
static UA_StatusCode
Variant_setRange(UA_Variant *v, void *array, size_t arraySize,
                 const UA_NumericRange range, UA_Boolean copy) {
    /* Compute the strides */
    size_t count, block, stride, first;
    UA_StatusCode retval = computeStrides(v, range, &count,
                                          &block, &stride, &first);
    if(retval != UA_STATUSCODE_GOOD)
        return retval;
    if(count != arraySize)
        return UA_STATUSCODE_BADINDEXRANGEINVALID;

    /* Move/copy the elements */
    size_t block_count = count / block;
    size_t elem_size = v->type->memSize;
    uintptr_t nextdst = (uintptr_t)v->data + (first * elem_size);
    uintptr_t nextsrc = (uintptr_t)array;
    if(v->type->pointerFree || !copy) {
        for(size_t i = 0; i < block_count; ++i) {
            memcpy((void*)nextdst, (void*)nextsrc, elem_size * block);
            nextsrc += block * elem_size;
            nextdst += stride * elem_size;
        }
    } else {
        for(size_t i = 0; i < block_count; ++i) {
            for(size_t j = 0; j < block; ++j) {
                deleteMembers_noInit((void*)nextdst, v->type);
                retval |= UA_copy((void*)nextsrc, (void*)nextdst, v->type);
                nextdst += elem_size;
                nextsrc += elem_size;
            }
            nextdst += (stride - block) * elem_size;
        }
    }

    /* If members were moved, initialize original array to prevent reuse */
    if(!copy && !v->type->pointerFree)
        memset(array, 0, sizeof(elem_size)*arraySize);

    return retval;
}

UA_StatusCode
UA_Variant_setRange(UA_Variant *v, void * UA_RESTRICT array,
                    size_t arraySize, const UA_NumericRange range) {
    return Variant_setRange(v, array, arraySize, range, false);
}

UA_StatusCode
UA_Variant_setRangeCopy(UA_Variant *v, const void *array,
                        size_t arraySize, const UA_NumericRange range) {
    return Variant_setRange(v, (void*)(uintptr_t)array,
                            arraySize, range, true);
}

/* LocalizedText */
static void
LocalizedText_deleteMembers(UA_LocalizedText *p, const UA_DataType *_) {
    String_deleteMembers(&p->locale, NULL);
    String_deleteMembers(&p->text, NULL);
}

static UA_StatusCode
LocalizedText_copy(UA_LocalizedText const *src, UA_LocalizedText *dst,
                   const UA_DataType *_) {
    UA_StatusCode retval = UA_String_copy(&src->locale, &dst->locale);
    retval |= UA_String_copy(&src->text, &dst->text);
    return retval;
}

/* DataValue */
static void
DataValue_deleteMembers(UA_DataValue *p, const UA_DataType *_) {
    Variant_deletemembers(&p->value, NULL);
}

static UA_StatusCode
DataValue_copy(UA_DataValue const *src, UA_DataValue *dst,
               const UA_DataType *_) {
    memcpy(dst, src, sizeof(UA_DataValue));
    UA_Variant_init(&dst->value);
    UA_StatusCode retval = Variant_copy(&src->value, &dst->value, NULL);
    if(retval != UA_STATUSCODE_GOOD)
        DataValue_deleteMembers(dst, NULL);
    return retval;
}

/* DiagnosticInfo */
static void
DiagnosticInfo_deleteMembers(UA_DiagnosticInfo *p, const UA_DataType *_) {
    String_deleteMembers(&p->additionalInfo, NULL);
    if(p->hasInnerDiagnosticInfo && p->innerDiagnosticInfo) {
        DiagnosticInfo_deleteMembers(p->innerDiagnosticInfo, NULL);
        UA_free(p->innerDiagnosticInfo);
    }
}

static UA_StatusCode
DiagnosticInfo_copy(UA_DiagnosticInfo const *src, UA_DiagnosticInfo *dst,
                    const UA_DataType *_) {
    memcpy(dst, src, sizeof(UA_DiagnosticInfo));
    UA_String_init(&dst->additionalInfo);
    dst->innerDiagnosticInfo = NULL;
    UA_StatusCode retval = UA_STATUSCODE_GOOD;
    if(src->hasAdditionalInfo)
       retval = UA_String_copy(&src->additionalInfo, &dst->additionalInfo);
    if(src->hasInnerDiagnosticInfo && src->innerDiagnosticInfo) {
        dst->innerDiagnosticInfo = (UA_DiagnosticInfo*)UA_malloc(sizeof(UA_DiagnosticInfo));
        if(dst->innerDiagnosticInfo) {
            retval |= DiagnosticInfo_copy(src->innerDiagnosticInfo,
                                          dst->innerDiagnosticInfo, NULL);
            dst->hasInnerDiagnosticInfo = true;
        } else {
            dst->hasInnerDiagnosticInfo = false;
            retval |= UA_STATUSCODE_BADOUTOFMEMORY;
        }
    }
    return retval;
}

/********************/
/* Structured Types */
/********************/

void *
UA_new(const UA_DataType *type) {
    void *p = UA_calloc(1, type->memSize);
    return p;
}

static UA_StatusCode
copyByte(const UA_Byte *src, UA_Byte *dst, const UA_DataType *_) {
    *dst = *src;
    return UA_STATUSCODE_GOOD;
}

static UA_StatusCode
copy2Byte(const UA_UInt16 *src, UA_UInt16 *dst, const UA_DataType *_) {
    *dst = *src;
    return UA_STATUSCODE_GOOD;
}

static UA_StatusCode
copy4Byte(const UA_UInt32 *src, UA_UInt32 *dst, const UA_DataType *_) {
    *dst = *src;
    return UA_STATUSCODE_GOOD;
}

static UA_StatusCode
copy8Byte(const UA_UInt64 *src, UA_UInt64 *dst, const UA_DataType *_) {
    *dst = *src;
    return UA_STATUSCODE_GOOD;
}

static UA_StatusCode
copyGuid(const UA_Guid *src, UA_Guid *dst, const UA_DataType *_) {
    *dst = *src;
    return UA_STATUSCODE_GOOD;
}

typedef UA_StatusCode
(*UA_copySignature)(const void *src, void *dst, const UA_DataType *type);

static const UA_copySignature copyJumpTable[UA_BUILTIN_TYPES_COUNT + 1] = {
    (UA_copySignature)copyByte, // Boolean
    (UA_copySignature)copyByte, // SByte
    (UA_copySignature)copyByte, // Byte
    (UA_copySignature)copy2Byte, // Int16
    (UA_copySignature)copy2Byte, // UInt16
    (UA_copySignature)copy4Byte, // Int32
    (UA_copySignature)copy4Byte, // UInt32
    (UA_copySignature)copy8Byte, // Int64
    (UA_copySignature)copy8Byte, // UInt64
    (UA_copySignature)copy4Byte, // Float
    (UA_copySignature)copy8Byte, // Double
    (UA_copySignature)copy_noInit, // String
    (UA_copySignature)copy8Byte, // DateTime
    (UA_copySignature)copyGuid, // Guid
    (UA_copySignature)copy_noInit, // ByteString
    (UA_copySignature)copy_noInit, // XmlElement
    (UA_copySignature)NodeId_copy,
    (UA_copySignature)ExpandedNodeId_copy,
    (UA_copySignature)copy4Byte, // StatusCode
    (UA_copySignature)copy_noInit, // QualifiedName
    (UA_copySignature)LocalizedText_copy, // LocalizedText
    (UA_copySignature)ExtensionObject_copy,
    (UA_copySignature)DataValue_copy,
    (UA_copySignature)Variant_copy,
    (UA_copySignature)DiagnosticInfo_copy,
    (UA_copySignature)copy_noInit // all others
};

static UA_StatusCode
copy_noInit(const void *src, void *dst, const UA_DataType *type) {
    UA_StatusCode retval = UA_STATUSCODE_GOOD;
    uintptr_t ptrs = (uintptr_t)src;
    uintptr_t ptrd = (uintptr_t)dst;
    UA_Byte membersSize = type->membersSize;
    for(size_t i = 0; i < membersSize; ++i) {
        const UA_DataTypeMember *m= &type->members[i];
        const UA_DataType *typelists[2] = { UA_TYPES, &type[-type->typeIndex] };
        const UA_DataType *mt = &typelists[!m->namespaceZero][m->memberTypeIndex];
        if(!m->isArray) {
            ptrs += m->padding;
            ptrd += m->padding;
            size_t fi = mt->builtin ? mt->typeIndex : UA_BUILTIN_TYPES_COUNT;
            retval |= copyJumpTable[fi]((const void*)ptrs, (void*)ptrd, mt);
            ptrs += mt->memSize;
            ptrd += mt->memSize;
        } else {
            ptrs += m->padding;
            ptrd += m->padding;
            size_t *dst_size = (size_t*)ptrd;
            const size_t size = *((const size_t*)ptrs);
            ptrs += sizeof(size_t);
            ptrd += sizeof(size_t);
            retval |= UA_Array_copy(*(void* const*)ptrs, size, (void**)ptrd, mt);
            if(retval == UA_STATUSCODE_GOOD)
                *dst_size = size;
            else
                *dst_size = 0;
            ptrs += sizeof(void*);
            ptrd += sizeof(void*);
        }
    }
    return retval;
}

UA_StatusCode
UA_copy(const void *src, void *dst, const UA_DataType *type) {
    memset(dst, 0, type->memSize); /* init */
    UA_StatusCode retval = copy_noInit(src, dst, type);
    if(retval != UA_STATUSCODE_GOOD)
        UA_deleteMembers(dst, type);
    return retval;
}

static void nopDeleteMembers(void *p, const UA_DataType *type) { }

typedef void (*UA_deleteMembersSignature)(void *p, const UA_DataType *type);

static const
UA_deleteMembersSignature deleteMembersJumpTable[UA_BUILTIN_TYPES_COUNT + 1] = {
    (UA_deleteMembersSignature)nopDeleteMembers, // Boolean
    (UA_deleteMembersSignature)nopDeleteMembers, // SByte
    (UA_deleteMembersSignature)nopDeleteMembers, // Byte
    (UA_deleteMembersSignature)nopDeleteMembers, // Int16
    (UA_deleteMembersSignature)nopDeleteMembers, // UInt16
    (UA_deleteMembersSignature)nopDeleteMembers, // Int32
    (UA_deleteMembersSignature)nopDeleteMembers, // UInt32
    (UA_deleteMembersSignature)nopDeleteMembers, // Int64
    (UA_deleteMembersSignature)nopDeleteMembers, // UInt64
    (UA_deleteMembersSignature)nopDeleteMembers, // Float
    (UA_deleteMembersSignature)nopDeleteMembers, // Double
    (UA_deleteMembersSignature)String_deleteMembers, // String
    (UA_deleteMembersSignature)nopDeleteMembers, // DateTime
    (UA_deleteMembersSignature)nopDeleteMembers, // Guid
    (UA_deleteMembersSignature)String_deleteMembers, // ByteString
    (UA_deleteMembersSignature)String_deleteMembers, // XmlElement
    (UA_deleteMembersSignature)NodeId_deleteMembers,
    (UA_deleteMembersSignature)ExpandedNodeId_deleteMembers, // ExpandedNodeId
    (UA_deleteMembersSignature)nopDeleteMembers, // StatusCode
    (UA_deleteMembersSignature)deleteMembers_noInit, // QualifiedName
    (UA_deleteMembersSignature)LocalizedText_deleteMembers, // LocalizedText
    (UA_deleteMembersSignature)ExtensionObject_deleteMembers,
    (UA_deleteMembersSignature)DataValue_deleteMembers,
    (UA_deleteMembersSignature)Variant_deletemembers,
    (UA_deleteMembersSignature)DiagnosticInfo_deleteMembers,
    (UA_deleteMembersSignature)deleteMembers_noInit,
};

static void
deleteMembers_noInit(void *p, const UA_DataType *type) {
    uintptr_t ptr = (uintptr_t)p;
    UA_Byte membersSize = type->membersSize;
    for(size_t i = 0; i < membersSize; ++i) {
        const UA_DataTypeMember *m= &type->members[i];
        const UA_DataType *typelists[2] = { UA_TYPES, &type[-type->typeIndex] };
        const UA_DataType *mt = &typelists[!m->namespaceZero][m->memberTypeIndex];
        if(!m->isArray) {
            ptr += m->padding;
            size_t fi = mt->builtin ? mt->typeIndex : UA_BUILTIN_TYPES_COUNT;
            deleteMembersJumpTable[fi]((void*)ptr, mt);
            ptr += mt->memSize;
        } else {
            ptr += m->padding;
            size_t length = *(size_t*)ptr;
            ptr += sizeof(size_t);
            UA_Array_delete(*(void**)ptr, length, mt);
            ptr += sizeof(void*);
        }
    }
}

void
UA_deleteMembers(void *p, const UA_DataType *type) {
    deleteMembers_noInit(p, type);
    memset(p, 0, type->memSize); /* init */
}

void
UA_delete(void *p, const UA_DataType *type) {
    deleteMembers_noInit(p, type);
    UA_free(p);
}

/******************/
/* Array Handling */
/******************/

void *
UA_Array_new(size_t size, const UA_DataType *type) {
    if(size == 0)
        return UA_EMPTY_ARRAY_SENTINEL;
    return UA_calloc(size, type->memSize);
}

UA_StatusCode
UA_Array_copy(const void *src, size_t size,
              void **dst, const UA_DataType *type) {
    if(size == 0) {
        if(src == NULL)
            *dst = NULL;
        else
            *dst= UA_EMPTY_ARRAY_SENTINEL;
        return UA_STATUSCODE_GOOD;
    }

    if(!type)
        return UA_STATUSCODE_BADINTERNALERROR;

    /* calloc, so we don't have to check retval in every iteration of copying */
    *dst = UA_calloc(size, type->memSize);
    if(!*dst)
        return UA_STATUSCODE_BADOUTOFMEMORY;

<<<<<<< HEAD
    if(type->pointerFree) {
        memcpy(*dst, src, type->memSize * src_size);
=======
    if(type->fixedSize) {
        memcpy(*dst, src, type->memSize * size);
>>>>>>> 9ebd645c
        return UA_STATUSCODE_GOOD;
    }

    uintptr_t ptrs = (uintptr_t)src;
    uintptr_t ptrd = (uintptr_t)*dst;
    UA_StatusCode retval = UA_STATUSCODE_GOOD;
    for(size_t i = 0; i < size; ++i) {
        retval |= UA_copy((void*)ptrs, (void*)ptrd, type);
        ptrs += type->memSize;
        ptrd += type->memSize;
    }
    if(retval != UA_STATUSCODE_GOOD) {
        UA_Array_delete(*dst, size, type);
        *dst = NULL;
    }
    return retval;
}

void
UA_Array_delete(void *p, size_t size, const UA_DataType *type) {
    if(!type->pointerFree) {
        uintptr_t ptr = (uintptr_t)p;
        for(size_t i = 0; i < size; ++i) {
            UA_deleteMembers((void*)ptr, type);
            ptr += type->memSize;
        }
    }
    UA_free((void*)((uintptr_t)p & ~(uintptr_t)UA_EMPTY_ARRAY_SENTINEL));
}<|MERGE_RESOLUTION|>--- conflicted
+++ resolved
@@ -1001,13 +1001,8 @@
     if(!*dst)
         return UA_STATUSCODE_BADOUTOFMEMORY;
 
-<<<<<<< HEAD
     if(type->pointerFree) {
-        memcpy(*dst, src, type->memSize * src_size);
-=======
-    if(type->fixedSize) {
         memcpy(*dst, src, type->memSize * size);
->>>>>>> 9ebd645c
         return UA_STATUSCODE_GOOD;
     }
 
