#ifndef UA_SERVICES_H_
#define UA_SERVICES_H_

#ifdef __cplusplus
extern "C" {
#endif

#include "ua_server.h"
#include "ua_session.h"
#include "ua_nodes.h"

/**
 * .. _services:
 *
 * Services
 * ========
 *
 * In OPC UA, all communication is based on service calls, each consisting of a
 * request and a response message. These messages are defined as data structures
 * with a binary encoding and listed in :ref:`generated-types`. Since all
 * Services are pre-defined in the standard, they cannot be modified by the
 * user. But you can use the :ref:`Call <method-services>` service to invoke
 * user-defined methods on the server.
 *
 * The following service signatures are internal and *not visible to users*.
 * Still, we present them here for an overview of the capabilities of OPC UA.
 * Please refer to the :ref:`client` and :ref:`server` API where the services
 * are exposed to end users. Please see part 4 of the OPC UA standard for the
 * authoritative definition of the service and their behaviour. */
/* Most services take as input the server, the current session and pointers to
   the request and response structures. Possible error codes are returned as
   part of the response. */
typedef void (*UA_Service)(UA_Server*, UA_Session*,
                           const void *request, void *response);

/**
 * Discovery Service Set
 * ---------------------
 * This Service Set defines Services used to discover the Endpoints implemented
 * by a Server and to read the security configuration for those Endpoints. */
void Service_FindServers(UA_Server *server, UA_Session *session,
                         const UA_FindServersRequest *request,
                         UA_FindServersResponse *response);

/* Returns the Endpoints supported by a Server and all of the configuration
 * information required to establish a SecureChannel and a Session. */
void Service_GetEndpoints(UA_Server *server, UA_Session *session,
                          const UA_GetEndpointsRequest *request,
                          UA_GetEndpointsResponse *response);

#ifdef UA_ENABLE_DISCOVERY
/* Registers a remote server in the local discovery service. */
void Service_RegisterServer(UA_Server *server, UA_Session *session,
                            const UA_RegisterServerRequest *request,
                            UA_RegisterServerResponse *response);
#endif

/**
 * SecureChannel Service Set
 * -------------------------
 * This Service Set defines Services used to open a communication channel that
 * ensures the confidentiality and Integrity of all Messages exchanged with the
 * Server. */

/* Open or renew a SecureChannel that can be used to ensure Confidentiality and
 * Integrity for Message exchange during a Session. */
void Service_OpenSecureChannel(UA_Server *server, UA_Connection *connection,
                               const UA_OpenSecureChannelRequest *request,
                               UA_OpenSecureChannelResponse *response);

/* Used to terminate a SecureChannel. */
void Service_CloseSecureChannel(UA_Server *server, UA_SecureChannel *channel);

/**
 * Session Service Set
 * -------------------
 * This Service Set defines Services for an application layer connection
 * establishment in the context of a Session. */

/* Used by an OPC UA Client to create a Session and the Server returns two
 * values which uniquely identify the Session. The first value is the sessionId
 * which is used to identify the Session in the audit logs and in the Server's
 * address space. The second is the authenticationToken which is used to
 * associate an incoming request with a Session. */
void Service_CreateSession(UA_Server *server, UA_SecureChannel *channel,
                           const UA_CreateSessionRequest *request,
                           UA_CreateSessionResponse *response);

/* Used by the Client to submit its SoftwareCertificates to the Server for
 * validation and to specify the identity of the user associated with the
 * Session. This Service request shall be issued by the Client before it issues
 * any other Service request after CreateSession. Failure to do so shall cause
 * the Server to close the Session. */
void Service_ActivateSession(UA_Server *server, UA_SecureChannel *channel,
                             UA_Session *session,
                             const UA_ActivateSessionRequest *request,
                             UA_ActivateSessionResponse *response);

/* Used to terminate a Session. */
void Service_CloseSession(UA_Server *server, UA_Session *session,
                          const UA_CloseSessionRequest *request,
                          UA_CloseSessionResponse *response);

/* Not Implemented: Service_Cancel */

/**
 * NodeManagement Service Set
 * --------------------------
 * This Service Set defines Services to add and delete AddressSpace Nodes and
 * References between them. All added Nodes continue to exist in the
 * AddressSpace even if the Client that created them disconnects from the
 * Server. */

/* Used to add one or more Nodes into the AddressSpace hierarchy. */
void Service_AddNodes(UA_Server *server, UA_Session *session,
                      const UA_AddNodesRequest *request,
                      UA_AddNodesResponse *response);

/* Used to add one or more References to one or more Nodes. */
void Service_AddReferences(UA_Server *server, UA_Session *session,
                           const UA_AddReferencesRequest *request,
                           UA_AddReferencesResponse *response);

/* Used to delete one or more Nodes from the AddressSpace. */
void Service_DeleteNodes(UA_Server *server, UA_Session *session,
                         const UA_DeleteNodesRequest *request,
                         UA_DeleteNodesResponse *response);

/* Used to delete one or more References of a Node. */
void Service_DeleteReferences(UA_Server *server, UA_Session *session,
                              const UA_DeleteReferencesRequest *request,
                              UA_DeleteReferencesResponse *response);

/**
 * .. _view-services:
 *
 * View Service Set
 * ----------------
 * Clients use the browse Services of the View Service Set to navigate through
 * the AddressSpace or through a View which is a subset of the AddressSpace. */

/* Used to discover the References of a specified Node. The browse can be
 * further limited by the use of a View. This Browse Service also supports a
 * primitive filtering capability. */
void Service_Browse(UA_Server *server, UA_Session *session,
                    const UA_BrowseRequest *request,
                    UA_BrowseResponse *response);

/* Used to request the next set of Browse or BrowseNext response information
 * that is too large to be sent in a single response. "Too large" in this
 * context means that the Server is not able to return a larger response or that
 * the number of results to return exceeds the maximum number of results to
 * return that was specified by the Client in the original Browse request. */
void Service_BrowseNext(UA_Server *server, UA_Session *session,
                        const UA_BrowseNextRequest *request,
                        UA_BrowseNextResponse *response);

/* Used to translate textual node paths to their respective ids. */
void Service_TranslateBrowsePathsToNodeIds(UA_Server *server, UA_Session *session,
             const UA_TranslateBrowsePathsToNodeIdsRequest *request,
             UA_TranslateBrowsePathsToNodeIdsResponse *response);

/* Used by Clients to register the Nodes that they know they will access
 * repeatedly (e.g. Write, Call). It allows Servers to set up anything needed so
 * that the access operations will be more efficient. */
void Service_RegisterNodes(UA_Server *server, UA_Session *session,
                           const UA_RegisterNodesRequest *request,
                           UA_RegisterNodesResponse *response);

/* This Service is used to unregister NodeIds that have been obtained via the
 * RegisterNodes service. */
void Service_UnregisterNodes(UA_Server *server, UA_Session *session,
                             const UA_UnregisterNodesRequest *request,
                             UA_UnregisterNodesResponse *response);

/**
 * Query Service Set
 * -----------------
 * This Service Set is used to issue a Query to a Server. OPC UA Query is
 * generic in that it provides an underlying storage mechanism independent Query
 * capability that can be used to access a wide variety of OPC UA data stores
 * and information management systems. OPC UA Query permits a Client to access
 * data maintained by a Server without any knowledge of the logical schema used
 * for internal storage of the data. Knowledge of the AddressSpace is
 * sufficient. */
/* Not Implemented: Service_QueryFirst */
/* Not Impelemented: Service_QueryNext */

/**
 * Attribute Service Set
 * ---------------------
 * This Service Set provides Services to access Attributes that are part of
 * Nodes. */

/* Used to read one or more Attributes of one or more Nodes. For constructed
 * Attribute values whose elements are indexed, such as an array, this Service
 * allows Clients to read the entire set of indexed values as a composite, to
 * read individual elements or to read ranges of elements of the composite. */
void Service_Read(UA_Server *server, UA_Session *session,
                  const UA_ReadRequest *request,
                  UA_ReadResponse *response);

/* Used to write one or more Attributes of one or more Nodes. For constructed
 * Attribute values whose elements are indexed, such as an array, this Service
 * allows Clients to write the entire set of indexed values as a composite, to
 * write individual elements or to write ranges of elements of the composite. */
void Service_Write(UA_Server *server, UA_Session *session,
                   const UA_WriteRequest *request,
                   UA_WriteResponse *response);

/* Not Implemented: Service_HistoryRead */
/* Not Implemented: Service_HistoryUpdate */

/**
 * .. _method-services:
 *
 * Method Service Set
 * ------------------
 * The Method Service Set defines the means to invoke methods. A method shall be
 * a component of an Object. See the section on :ref:`MethodNodes <methodnode>`
 * for more information. */
/* Used to call (invoke) a list of Methods. Each method call is invoked within
 * the context of an existing Session. If the Session is terminated, the results
 * of the method's execution cannot be returned to the Client and are
 * discarded. */
void Service_Call(UA_Server *server, UA_Session *session,
                  const UA_CallRequest *request,
                  UA_CallResponse *response);

/**
 * MonitoredItem Service Set
 * -------------------------
 * Clients define MonitoredItems to subscribe to data and Events. Each
 * MonitoredItem identifies the item to be monitored and the Subscription to use
 * to send Notifications. The item to be monitored may be any Node Attribute. */
/* Used to create and add one or more MonitoredItems to a Subscription. A
 * MonitoredItem is deleted automatically by the Server when the Subscription is
 * deleted. Deleting a MonitoredItem causes its entire set of triggered item
 * links to be deleted, but has no effect on the MonitoredItems referenced by
 * the triggered items. */
void Service_CreateMonitoredItems(UA_Server *server, UA_Session *session,
                                  const UA_CreateMonitoredItemsRequest *request, 
                                  UA_CreateMonitoredItemsResponse *response);

/* Used to remove one or more MonitoredItems of a Subscription. When a
 * MonitoredItem is deleted, its triggered item links are also deleted. */
void Service_DeleteMonitoredItems(UA_Server *server, UA_Session *session,
                                  const UA_DeleteMonitoredItemsRequest *request,
                                  UA_DeleteMonitoredItemsResponse *response);

void Service_ModifyMonitoredItems(UA_Server *server, UA_Session *session,
                                  const UA_ModifyMonitoredItemsRequest *request,
                                  UA_ModifyMonitoredItemsResponse *response);

/* Used to set the monitoring mode for one or more MonitoredItems of a
   Subscription. */
void Service_SetMonitoringMode(UA_Server *server, UA_Session *session,
                               const UA_SetMonitoringModeRequest *request,
                               UA_SetMonitoringModeResponse *response);

/* Not Implemented: Service_SetTriggering */

/**
 * Subscription Service Set
 * ------------------------
 * Subscriptions are used to report Notifications to the Client. */
/* Used to create a Subscription. Subscriptions monitor a set of MonitoredItems
 * for Notifications and return them to the Client in response to Publish
 * requests. */
void Service_CreateSubscription(UA_Server *server, UA_Session *session,
                                const UA_CreateSubscriptionRequest *request,
                                UA_CreateSubscriptionResponse *response);

/* Used to modify a Subscription. */
void Service_ModifySubscription(UA_Server *server, UA_Session *session,
                                const UA_ModifySubscriptionRequest *request,
                                UA_ModifySubscriptionResponse *response);

/* Used to enable sending of Notifications on one or more Subscriptions. */
void Service_SetPublishingMode(UA_Server *server, UA_Session *session,
                               const UA_SetPublishingModeRequest *request,
                               UA_SetPublishingModeResponse *response);

/* Used for two purposes. First, it is used to acknowledge the receipt of
 * NotificationMessages for one or more Subscriptions. Second, it is used to
 * request the Server to return a NotificationMessage or a keep-alive
 * Message.
 *
 * Note that the service signature is an exception and does not contain a
 * pointer to a PublishResponse. That is because the service queues up publish
 * requests internally and sends responses asynchronously based on timeouts. */
void Service_Publish(UA_Server *server, UA_Session *session,
                     const UA_PublishRequest *request, UA_UInt32 requestId);

/* Requests the Subscription to republish a NotificationMessage from its
 * retransmission queue. */
void Service_Republish(UA_Server *server, UA_Session *session,
                       const UA_RepublishRequest *request,
                       UA_RepublishResponse *response);

/* Invoked to delete one or more Subscriptions that belong to the Client's
 * Session. */
void Service_DeleteSubscriptions(UA_Server *server, UA_Session *session,
                                 const UA_DeleteSubscriptionsRequest *request,
                                 UA_DeleteSubscriptionsResponse *response);

/* Not Implemented: Service_TransferSubscription */

<<<<<<< HEAD


/* A simplified way to check namespace access */
UA_StatusCode isNamespaceAccessible(UA_Server *server, UA_Session *session,const UA_NodeId *nodeId);

#endif

=======
>>>>>>> 24604543
#ifdef __cplusplus
} // extern "C"
#endif

#endif /* UA_SERVICES_H_ */<|MERGE_RESOLUTION|>--- conflicted
+++ resolved
@@ -306,16 +306,12 @@
 
 /* Not Implemented: Service_TransferSubscription */
 
-<<<<<<< HEAD
 
 
 /* A simplified way to check namespace access */
 UA_StatusCode isNamespaceAccessible(UA_Server *server, UA_Session *session,const UA_NodeId *nodeId);
 
-#endif
-
-=======
->>>>>>> 24604543
+
 #ifdef __cplusplus
 } // extern "C"
 #endif
